#!/usr/bin/env python
# -*- coding: utf-8 -*-

from sys import stderr

try:
    import psyco
    psyco.profile()
    from psyco.classes import *
except ImportError:
    stderr.write('No module named psyco. Execution speed might be slow.\n')

from copy import deepcopy
from math import sqrt
from cmath import exp

import numpy as np
from numpy import ndindex, arange, inf, array

# GMES modules
from geometry import GeomBoxTree, in_range, DefaultMedium
from file_io import Probe
#from file_io import write_hdf5, snapshot
from show import ShowLine, ShowPlane, Snapshot
from material import Dummy
import constant as const


class TimeStep(object):
    """Store the current time-step and time.
    
    Attributes:
    dt -- time-step size
    n -- current time-step
    t -- current time
        
    """
    def __init__(self, dt, n=0.0, t=0.0):
        """Constructor.
        
        Keyword arguments:
        dt -- time-step size (no default)
        n -- initial value of the time-step (default 0.0)
        t -- initial value of the time (default 0.0)
        
        """
        self.n = float(n)
        self.t = float(t)
        self.dt = float(dt)
        
    def half_step_up(self):
        """Increase n and t for the electric or magnetic field update.

        """
        self.n += 0.5
        self.t = self.n * self.dt


class FDTD(object):
    """three dimensional finite-difference time-domain class
    
    Attributes:
    space -- geometry.Cartesian instance
    cmplx -- Boolean of whether field is complex. Determined by the 
        space.period.
    dx, dy, dz -- space differentials
    dt -- time-step size
    courant_ratio -- the ratio of dt to Courant stability bound
    bloch -- Bloch wave vector
    e_field_component
    h_field_component -- component list of the
    time_step -- an instance of the TimeStep class
    ex, ey, ez -- arrays for the electric fields
    hx, hy, hz -- arrays for the magnetic fields
    worker -- list of the update methods
    chatter -- list of the syncronizaion methods

    """
    def __init__(self, space=None, geom_list=None, src_list=None,
                 courant_ratio=.99, dt=None, bloch=None, verbose=True):
        """Constructor.
        
        Keyword arguments:
        space -- an instance which represents the coordinate system 
            (default None)
        geom_list -- a list which represents the geometric structure
            (default None)
        src_list -- a list of source instances
            (default None)
        courant_ratio -- the ratio of dt to Courant stability bound 
            (default 0.99)
        dt -- time-step size. If None is given, dt is calculated using space 
            differentials and courant_ratio. (default None)
        bloch -- Bloch wave vector (default None)
        verbose -- whether it prints the details (default True)

        """
        self._init_field_compnt()
        
        self._updater = {const.Ex: self.update_ex, const.Ey: self.update_ey,
                         const.Ez: self.update_ez, const.Hx: self.update_hx,
                         const.Hy: self.update_hy, const.Hz: self.update_hz}
        
        self._chatter = {const.Ex: self.talk_with_ex_neighbors,
                         const.Ey: self.talk_with_ey_neighbors,
                         const.Ez: self.talk_with_ez_neighbors,
                         const.Hx: self.talk_with_hx_neighbors,
                         const.Hy: self.talk_with_hy_neighbors,
                         const.Hz: self.talk_with_hz_neighbors}
        
        self.e_recorder = []
        self.h_recorder = []

        self.verbose = bool(verbose)

        self.space = space
                
        self._fig_id = int(self.space.my_id)
            
        self.dx = float(space.dx)
        self.dy = float(space.dy)
        self.dz = float(space.dz)

        default_medium = (i for i in geom_list 
                          if isinstance(i, DefaultMedium)).next()
        eps_inf = default_medium.material.eps_inf
        mu_inf = default_medium.material.mu_inf
        dt_limit = self._dt_limit(space, eps_inf, mu_inf)

        if dt is None:
            self.courant_ratio = float(courant_ratio)
            time_step_size = self.courant_ratio * dt_limit
        else:
            time_step_size = float(dt)
            self.courant_ratio = time_step_size / dt_limit

        # Some codes in geometry.py and source.py use dt.
        self.space.dt = time_step_size

        self.time_step = TimeStep(time_step_size)
        
        if verbose:
            self.space.display_info()

        if verbose:
            print 'dt:', time_step_size
            print 'courant ratio:', self.courant_ratio
            
        if verbose:
            print 'Initializing the geometry list...',
            
        self.geom_list = deepcopy(geom_list)
        for geom_obj in self.geom_list:
            geom_obj.init(self.space)
            
        if verbose:
            print 'done.'
            
        if verbose:
            print 'Generating geometric binary search tree...',
            
        self.geom_tree = GeomBoxTree(self.geom_list)

        if verbose:
            print 'done.'
            
        if verbose:
            print 'The geometric tree follows...'
            self.geom_tree.display_info()
                
        if bloch is None:
            self.cmplx = False
            self.bloch = None
        else:
            self.cmplx = True

            # Calculate accurate a Bloch wave vector using equation 4.14a 
            # at p.112 of 'A. Taflove and S. C. Hagness, Computational 
            # Electrodynamics: The Finite-Difference Time-Domain Method, 
            # Third Edition, 3rd ed. Artech House Publishers, 2005'.
            ds = np.array((self.dx, self.dy, self.dz))
            default_medium = (i for i in geom_list 
                                if isinstance(i, DefaultMedium)).next()
            eps_inf = default_medium.material.eps_inf
            mu_inf = default_medium.material.mu_inf
            c = 1 / sqrt(eps_inf * mu_inf)
            S = c * time_step_size / ds
            ref_n = sqrt(eps_inf)
            self.bloch = np.array(bloch, float)
            self.bloch = 2 * ref_n / ds \
                * np.arcsin(np.sin(self.bloch * S * ds / 2) / S)
            
        if verbose:
            print 'Bloch wave vector is', self.bloch
            
        if verbose:
            print 'Initializing source...',
            
        self.src_list = deepcopy(src_list)
        for so in self.src_list:
            so.init(self.geom_tree, self.space, self.cmplx)
            
        if verbose:
            print 'done.'
            
        if verbose:
            print 'The source list information follows...'
            for so in self.src_list:
                so.display_info()
                
        if verbose:
            print 'Allocating memory for the electromagnetic fields...',
            
        # storage for the electromagnetic field 
        self.ex = space.get_ex_storage(self.e_field_compnt, self.cmplx)
        self.ey = space.get_ey_storage(self.e_field_compnt, self.cmplx)
        self.ez = space.get_ez_storage(self.e_field_compnt, self.cmplx)
        self.hx = space.get_hx_storage(self.h_field_compnt, self.cmplx)
        self.hy = space.get_hy_storage(self.h_field_compnt, self.cmplx)
        self.hz = space.get_hz_storage(self.h_field_compnt, self.cmplx)
        
        if verbose:
            print 'done.'
            
        if verbose:
            print 'ex field:', self.ex.dtype, self.ex.shape 
            print 'ey field:', self.ey.dtype, self.ey.shape 
            print 'ez field:', self.ez.dtype, self.ez.shape
            print 'hx field:', self.hx.dtype, self.hx.shape
            print 'hy field:', self.hy.dtype, self.hy.shape
            print 'hz field:', self.hz.dtype, self.hz.shape
        
        if verbose:
            print 'Mapping the piecewise material.',
            print 'This will take some times...'

        self.material_ex = {}
        self.material_ey = {}
        self.material_ez = {}
        self.material_hx = {}
        self.material_hy = {}
        self.material_hz = {}

        self.init_material()
        
        if verbose:
            print 'done.'

        # pw_material information for electromagnetic fields
        if verbose:
            print 'ex material:',
            self._print_pw_obj(self.material_ex)

            print 'ey material:',
            self._print_pw_obj(self.material_ey)

            print 'ez material:',
            self._print_pw_obj(self.material_ez)

            print 'hx material:',
            self._print_pw_obj(self.material_hx)

            print 'hy material:',
            self._print_pw_obj(self.material_hy)

            print 'hz material:',
            self._print_pw_obj(self.material_hz)

        if verbose:
            print 'Mapping the pointwise source...',
            
        self.source_ex = {}
        self.source_ey = {}
        self.source_ez = {}
        self.source_hx = {}
        self.source_hy = {}
        self.source_hz = {}

        self.init_source()

        if verbose:
            print 'done.'
    
        # pw_source information for electromagnetic fields
        if verbose:
            print 'ex source:',
            self._print_pw_obj(self.source_ex)

            print 'ey source:',
            self._print_pw_obj(self.source_ey)

            print 'ez source:',
            self._print_pw_obj(self.source_ez)

            print 'hx source:',
            self._print_pw_obj(self.source_hx)

            print 'hy source:',
            self._print_pw_obj(self.source_hy)

            print 'hz source:',
            self._print_pw_obj(self.source_hz)

    def _print_pw_obj(self, pw_obj):
        print_count = 0
        for o in pw_obj.itervalues():
            print type(o), 'with', o.idx_size(), 'point(s).'
            print_count += 1
        if print_count == 0: print

    def _init_field_compnt(self):
        """Set the significant electromagnetic field components.
        
        """
        self.e_field_compnt = (const.Ex, const.Ey, const.Ez)
        self.h_field_compnt = (const.Hx, const.Hy, const.Hz)

    def _dt_limit(self, space, eps_inf, mu_inf):
        """Courant stability bound of a time-step.

        Equation 4.54b at p.131 of A. Taflove and S. C. Hagness, Computational
        Electrodynamics: The Finite-Difference Time-Domain Method, Third 
        Edition, 3rd ed. Artech House Publishers, 2005.

        """
        # Pick out meaningful space-differential(s).
        # 0 for dx, 1 for dy, and 2 for dz.
        ds = {const.Ex: (1, 2), const.Ey: (2, 0), const.Ez: (0, 1),
              const.Hx: (1, 2), const.Hy: (2, 0), const.Hz: (0, 1)}
        
        e_ds = set()
        for i in self.e_field_compnt:
            e_ds.update(ds[i])
        h_ds = set()
        for i in self.h_field_compnt:
            h_ds.update(ds[i])

        non_inf = e_ds.intersection(h_ds)

        dr = array((space.dx, space.dy, space.dz), float)
        for i in range(3):
            if i not in non_inf: dr[i] = inf
        
        c = 1 / sqrt(eps_inf * mu_inf)
        return 1 / c / sqrt(sum(dr**-2))
        
    def _step_aux_fdtd(self):
        for src in self.src_list:
            src.step()
        
    def __deepcopy__(self, memo={}):
        """The classes generated by swig do not have __deepcopy__ method.
        Thus, the tricky constructor call follows.
        
        """
        newcopy = self.__class__(space=self.space, 
                                 geom_list=self.geom_list, 
                                 src_list=self.src_list, 
                                 courant_ratio=self.courant_ratio, 
                                 dt=self.time_step.dt, 
                                 wavevector=self.wavevector, 
                                 verbose=self.verbose)

        newcopy.ex = np.array(self.ex)
        newcopy.ey = np.array(self.ey)
        newcopy.ez = np.array(self.ez)
        newcopy.hx = np.array(self.hx)
        newcopy.hy = np.array(self.hy)
        newcopy.hz = np.array(self.hz)
        
        newcopy.time_step = deepcopy(self.time_step)
        return newcopy
    	
    def init_material_ex(self):
        """Set up the update mechanism for Ex field.
        
        Set up the update mechanism for Ex field and stores the result
        at self.material_ex.
        
        """
        shape = self.ex.shape
        for idx in ndindex(shape):
            spc = self.space.ex_index_to_space(*idx)
            mat_obj, underneath = self.geom_tree.material_of_point(spc)
            if idx[1] == shape[1] - 1 or idx[2] == shape[2] - 1:
                mat_obj = Dummy(mat_obj.eps_inf, mat_obj.mu_inf)
            pw_obj = mat_obj.get_pw_material_ex(idx, spc, underneath, self.cmplx)
            
            if self.material_ex.has_key(type(pw_obj)):
                self.material_ex[type(pw_obj)].merge(pw_obj)
            else:
                self.material_ex[type(pw_obj)] = pw_obj

    def init_material_ey(self):
        """Set up the update mechanism for Ey field.
        
        Set up the update mechanism for Ey field and stores the result
        at self.material_ey.
        
        """
        shape = self.ey.shape
        for idx in ndindex(shape):
            spc = self.space.ey_index_to_space(*idx)
            mat_obj, underneath = self.geom_tree.material_of_point(spc)
            if idx[2] == shape[2] - 1 or idx[0] == shape[0] - 1:
                mat_obj = Dummy(mat_obj.eps_inf, mat_obj.mu_inf)
            pw_obj = mat_obj.get_pw_material_ey(idx, spc, underneath, self.cmplx)

            if self.material_ey.has_key(type(pw_obj)):
                self.material_ey[type(pw_obj)].merge(pw_obj)
            else:
                self.material_ey[type(pw_obj)] = pw_obj

    def init_material_ez(self):
        """Set up the update mechanism for Ez field.
        
        Set up the update mechanism for Ez field and stores the result
        at self.material_ez.
        
        """
        shape = self.ez.shape
        for idx in ndindex(shape):
            spc = self.space.ez_index_to_space(*idx)
            mat_obj, underneath = self.geom_tree.material_of_point(spc)
            if idx[0] == shape[0] - 1 or idx[1] == shape[1] - 1:
                mat_obj = Dummy(mat_obj.eps_inf, mat_obj.mu_inf)
            pw_obj = mat_obj.get_pw_material_ez(idx, spc, underneath, self.cmplx)

            if self.material_ez.has_key(type(pw_obj)):
                self.material_ez[type(pw_obj)].merge(pw_obj)
            else:
                self.material_ez[type(pw_obj)] = pw_obj

    def init_material_hx(self):
        """Set up the update mechanism for Hx field.
        
        Set up the update mechanism for Hx field and stores the result
        at self.material_hx.
        
        """
        shape = self.hx.shape
        for idx in ndindex(shape):
            spc = self.space.hx_index_to_space(*idx)
            mat_obj, underneath = self.geom_tree.material_of_point(spc)
            if idx[1] == 0 or idx[2] == 0:
                mat_obj = Dummy(mat_obj.eps_inf, mat_obj.mu_inf)
            pw_obj = mat_obj.get_pw_material_hx(idx, spc, underneath, self.cmplx)

            if self.material_hx.has_key(type(pw_obj)):
                self.material_hx[type(pw_obj)].merge(pw_obj)
            else:
                self.material_hx[type(pw_obj)] = pw_obj

    def init_material_hy(self):
        """Set up the update mechanism for Hy field.
        
        Set up the update mechanism for Hy field and stores the result
        at self.material_hy.
        
        """
        shape = self.hy.shape
        for idx in ndindex(shape):
            spc = self.space.hy_index_to_space(*idx)
            mat_obj, underneath = self.geom_tree.material_of_point(spc)
            if idx[2] == 0 or idx[0] == 0:
                mat_obj = Dummy(mat_obj.eps_inf, mat_obj.mu_inf)
            pw_obj = mat_obj.get_pw_material_hy(idx, spc, underneath, self.cmplx)

            if self.material_hy.has_key(type(pw_obj)):
                self.material_hy[type(pw_obj)].merge(pw_obj)
            else:
                self.material_hy[type(pw_obj)] = pw_obj

    def init_material_hz(self):
        """Set up the update mechanism for Hz field.
        
        Set up the update mechanism for Hz field and stores the result
        at self.material_hz.
        
        """
        shape = self.hz.shape
        for idx in ndindex(shape):
            spc = self.space.hz_index_to_space(*idx)
            mat_obj, underneath = self.geom_tree.material_of_point(spc)
            if idx[0] == 0 or idx[1] == 0:
                mat_obj = Dummy(mat_obj.eps_inf, mat_obj.mu_inf)
            pw_obj = mat_obj.get_pw_material_hz(idx, spc, underneath, self.cmplx)

            if self.material_hz.has_key(type(pw_obj)):
                self.material_hz[type(pw_obj)].merge(pw_obj)
            else:
                self.material_hz[type(pw_obj)] = pw_obj

    def init_material(self):
        init_mat_func = {const.Ex: self.init_material_ex,
                         const.Ey: self.init_material_ey,
                         const.Ez: self.init_material_ez,
                         const.Hx: self.init_material_hx,
                         const.Hy: self.init_material_hy,
                         const.Hz: self.init_material_hz}
        
        for comp in self.e_field_compnt:
            if self.verbose:
                print 'Mapping materials for', comp.__name__, 'field'
            init_mat_func[comp]()

        for comp in self.h_field_compnt:
            if self.verbose:
                print 'Mapping materials for', comp.__name__, 'field'
            init_mat_func[comp]()

    def init_source_ex(self):
        for so in self.src_list:
            pw_src = so.get_pw_source_ex(self.ex, self.space)

            if pw_src is None:
                continue

            if self.source_ex.has_key(type(pw_src)):
                self.source_ex[type(pw_src)].merge(pw_src)
            else:
                self.source_ex[type(pw_src)] = pw_src
            
    def init_source_ey(self):
        for so in self.src_list:
            pw_src = so.get_pw_source_ey(self.ey, self.space)
            
            if pw_src is None:
                continue

            if self.source_ey.has_key(type(pw_src)):
                self.source_ey[type(pw_src)].merge(pw_src)
            else:
                self.source_ey[type(pw_src)] = pw_src

    def init_source_ez(self):
        for so in self.src_list:
            pw_src = so.get_pw_source_ez(self.ez, self.space)

            if pw_src is None:
                continue

            if self.source_ez.has_key(type(pw_src)):
                self.source_ez[type(pw_src)].merge(pw_src)
            else:
                self.source_ez[type(pw_src)] = pw_src

    def init_source_hx(self):
        for so in self.src_list:
            pw_src = so.get_pw_source_hx(self.hx, self.space)

            if pw_src is None:
                continue

            if self.source_hx.has_key(type(pw_src)):
                self.source_hx[type(pw_src)].merge(pw_src)
            else:
                self.source_hx[type(pw_src)] = pw_src
            
    def init_source_hy(self):
        for so in self.src_list:
            pw_src = so.get_pw_source_hy(self.hy, self.space)

            if pw_src is None:
                continue

            if self.source_hy.has_key(type(pw_src)):
                self.source_hy[type(pw_src)].merge(pw_src)
            else:
                self.source_hy[type(pw_src)] = pw_src
            
    def init_source_hz(self):
        for so in self.src_list:
            pw_src = so.get_pw_source_hz(self.hz, self.space)

            if pw_src is None:
                continue

            if self.source_hz.has_key(type(pw_src)):
                self.source_hz[type(pw_src)].merge(pw_src)
            else:
                self.source_hz[type(pw_src)] = pw_src
            
    def init_source(self):
        init_src_func = {const.Ex: self.init_source_ex,
                         const.Ey: self.init_source_ey,
                         const.Ez: self.init_source_ez,
                         const.Hx: self.init_source_hx,
                         const.Hy: self.init_source_hy,
                         const.Hz: self.init_source_hz}

        for comp in self.e_field_compnt:
            init_src_func[comp]()
            
        for comp in self.h_field_compnt:
            init_src_func[comp]()
        
    def set_probe(self, p, prefix):
        """
        p: space coordinates. type: tuple-3
        prefix: prefix of the recording file name. type: str
        
        """
        spc2idx = {const.Ex: self.space.space_to_ex_index,
                   const.Ey: self.space.space_to_ey_index,
                   const.Ez: self.space.space_to_ez_index,
                   const.Hx: self.space.space_to_hx_index,
                   const.Hy: self.space.space_to_hy_index,
                   const.Hz: self.space.space_to_hz_index}
        
        idx2spc = {const.Ex: self.space.ex_index_to_space,
                   const.Ey: self.space.ey_index_to_space,
                   const.Ez: self.space.ez_index_to_space,
                   const.Hx: self.space.hx_index_to_space,
                   const.Hy: self.space.hy_index_to_space,
                   const.Hz: self.space.hz_index_to_space}

        validity = {const.Ex: 
                    (lambda idx: in_range(idx, self.ex.shape, const.Ex)),
                    const.Ey: 
                    (lambda idx: in_range(idx, self.ey.shape, const.Ey)),
                    const.Ez: 
                    (lambda idx: in_range(idx, self.ez.shape, const.Ez)),
                    const.Hx:
                    (lambda idx: in_range(idx, self.hx.shape, const.Hx)),
                    const.Hy: 
                    (lambda idx: in_range(idx, self.hy.shape, const.Hy)),
                    const.Hz: 
                    (lambda idx: in_range(idx, self.hz.shape, const.Hz))}

        field = {const.Ex: self.ex, const.Ey: self.ey, const.Ez: self.ez,
                 const.Hx: self.hy, const.Hy: self.hy, const.Hz: self.hz}

        postfix = {const.Ex: '_ex.dat', const.Ey: '_ey.dat',
                   const.Ez: '_ez.dat', const.Hx: '_hx.dat',
                   const.Hy: '_hy.dat', const.Hz: '_hz.dat'}
        
        for comp in self.e_field_compnt:
            idx = spc2idx[comp](*p)
            if validity[comp](idx):
                filename = prefix + postfix[comp]
                recorder = Probe(idx, field[comp], filename)
                loc = idx2spc[comp](*idx)
                recorder.write_header(loc, self.time_step.dt)
                self.e_recorder.append(recorder)

        for comp in self.h_field_compnt:
            idx = spc2idx[comp](*p)
            if validity[comp](idx):
                filename = prefix + postfix[comp]
                recorder = Probe(idx, field[comp], filename)
                loc = idx2spc[comp](*idx)
                recorder.write_header(loc, self.time_step.dt)
                self.h_recorder.append(recorder)

    def update_ex(self):
<<<<<<< HEAD
        for idx in ndindex(self.material_ex.shape):
            self.material_ex[idx].update(self.ex, self.hz, self.hy, 
                                         self.dy, self.dz, self.time_step.dt, 
                                         self.time_step.n, *idx)

=======
        for pw_obj in self.material_ex.itervalues():
            pw_obj.update_all(self.ex, self.hz, self.hy, self.dy, self.dz, 
                              self.time_step.dt, self.time_step.n)

        for pw_obj in self.source_ex.itervalues():
            pw_obj.update_all(self.ex, self.hz, self.hy, self.dy, self.dz, 
                              self.time_step.dt, self.time_step.n)
        
>>>>>>> 24aeb8e5
    def update_ey(self):
        for pw_obj in self.material_ey.itervalues():
            pw_obj.update_all(self.ey, self.hx, self.hz, self.dz, self.dx,
                              self.time_step.dt, self.time_step.n)
		
        for pw_obj in self.source_ey.itervalues():
            pw_obj.update_all(self.ey, self.hx, self.hz, self.dz, self.dx,
                              self.time_step.dt, self.time_step.n)

    def update_ez(self):
<<<<<<< HEAD
        for idx in ndindex(self.material_ez.shape):
            self.material_ez[idx].update(self.ez, self.hy, self.hx,
                                         self.dx, self.dy, self.time_step.dt,
                                         self.time_step.n, *idx)

    def update_hx(self):
        for idx in ndindex(self.material_hx.shape):
            self.material_hx[idx].update(self.hx, self.ez, self.ey, 
                                         self.dy, self.dz, self.time_step.dt, 
                                         self.time_step.n, *idx)

    def update_hy(self):
        for idx in ndindex(self.material_hy.shape):
            self.material_hy[idx].update(self.hy, self.ex, self.ez,
                                         self.dz, self.dx, self.time_step.dt,
                                         self.time_step.n, *idx)

=======
        for pw_obj in self.material_ez.itervalues():
            pw_obj.update_all(self.ez, self.hy, self.hx, self.dx, self.dy,
                              self.time_step.dt, self.time_step.n)

        for pw_obj in self.source_ez.itervalues():
            pw_obj.update_all(self.ez, self.hy, self.hx, self.dx, self.dy,
                              self.time_step.dt, self.time_step.n)
        
    def update_hx(self):
        for pw_obj in self.material_hx.itervalues():
            pw_obj.update_all(self.hx, self.ez, self.ey, self.dy, self.dz, 
                              self.time_step.dt, self.time_step.n)

        for pw_obj in self.source_hx.itervalues():
            pw_obj.update_all(self.hx, self.ez, self.ey, self.dy, self.dz, 
                              self.time_step.dt, self.time_step.n)
		
    def update_hy(self):
        for pw_obj in self.material_hy.itervalues():
            pw_obj.update_all(self.hy, self.ex, self.ez, self.dz, self.dx,
                              self.time_step.dt, self.time_step.n)

        for pw_obj in self.source_hy.itervalues():
            pw_obj.update_all(self.hy, self.ex, self.ez, self.dz, self.dx,
                              self.time_step.dt, self.time_step.n)
		
>>>>>>> 24aeb8e5
    def update_hz(self):
        for pw_obj in self.material_hz.itervalues():
            pw_obj.update_all(self.hz, self.ey, self.ex, self.dx, self.dy, 
                              self.time_step.dt, self.time_step.n)

        for pw_obj in self.source_hz.itervalues():
            pw_obj.update_all(self.hz, self.ey, self.ex, self.dx, self.dy, 
                              self.time_step.dt, self.time_step.n)

    def talk_with_ex_neighbors(self):
        """Synchronize ex data.
        
        This method uses the object serialization interface of MPI4Python.
        
        """
        # Send ex field data to -y direction and receive from +y direction.
        src, dest = self.space.cart_comm.Shift(1, -1)
        
        if self.cmplx:
            dest_spc = self.space.ex_index_to_space(0, self.ex.shape[1] - 1, 0)[1]
        
            src_spc = self.space.ex_index_to_space(0, 0, 0)[1]
            src_spc = self.space.cart_comm.sendrecv(src_spc, dest, const.Ex.tag,
                                                    None, src, const.Ex.tag)
            
            phase_shift = exp(1j * self.bloch[1] * (dest_spc - src_spc))
        else:
            phase_shift = 1
        
        self.ex[:, -1, :] = phase_shift * \
        self.space.cart_comm.sendrecv(self.ex[:, 0, :], dest, const.Ex.tag,
                                      None, src, const.Ex.tag)
        
        # Send ex field data to -z direction and receive from +z direction.
        src, dest = self.space.cart_comm.Shift(2, -1)
        
        if self.cmplx:
            dest_spc = self.space.ex_index_to_space(0, 0, self.ex.shape[2] - 1)[2]
        
            src_spc = self.space.ex_index_to_space(0, 0, 0)[2]
            src_spc = self.space.cart_comm.sendrecv(src_spc, dest, const.Ex.tag,
                                                    None, src, const.Ex.tag)
        
            phase_shift = exp(1j * self.bloch[2] * (dest_spc - src_spc))
        else:
            phase_shift = 1
        
        self.ex[:, :, -1] = phase_shift * \
        self.space.cart_comm.sendrecv(self.ex[:, :, 0], dest, const.Ex.tag,
                                      None, src, const.Ex.tag)
        
    def talk_with_ey_neighbors(self):
        """Synchronize ey data.
        
        This method uses the object serialization interface of MPI4Python.
        
        """
        # Send ey field data to -z direction and receive from +z direction.
        src, dest = self.space.cart_comm.Shift(2, -1)
        
        if self.cmplx:
            dest_spc = self.space.ey_index_to_space(0, 0, self.ey.shape[2] - 1)[2]
        
            src_spc = self.space.ey_index_to_space(0, 0, 0)[2]
            src_spc = self.space.cart_comm.sendrecv(src_spc, dest, const.Ey.tag,
                                                    None, src, const.Ey.tag) 
        
            phase_shift = exp(1j * self.bloch[2] * (dest_spc - src_spc))
        else:
            phase_shift = 1
            
        self.ey[:, :, -1] = phase_shift * \
        self.space.cart_comm.sendrecv(self.ey[:, :, 0], dest, const.Ey.tag,
                                      None, src, const.Ey.tag)
        
        # Send ey field data to -x direction and receive from +x direction.
        src, dest = self.space.cart_comm.Shift(0, -1)

        if self.cmplx:
            dest_spc = self.space.ey_index_to_space(self.ey.shape[0] - 1, 0, 0)[0]
        
            src_spc = self.space.ey_index_to_space(0, 0, 0)[0]
            src_spc = self.space.cart_comm.sendrecv(src_spc, dest, const.Ey.tag,
                                                    None, src, const.Ey.tag)
            
            phase_shift = exp(1j * self.bloch[0] * (dest_spc - src_spc))
        else:
            phase_shift = 1
            
        self.ey[-1, :, :] = phase_shift * \
        self.space.cart_comm.sendrecv(self.ey[0, :, :], dest, const.Ey.tag,
                                      None, src, const.Ey.tag)
        
    def talk_with_ez_neighbors(self):
        """Synchronize ez data.
        
        This method uses the object serialization interface of MPI4Python.
        
        """
        # Send ez field data to -x direction and receive from +x direction.
        src, dest = self.space.cart_comm.Shift(0, -1)
        
        if self.cmplx:
            dest_spc = self.space.ez_index_to_space(self.ez.shape[0] - 1, 0, 0)[0]
        
            src_spc = self.space.ez_index_to_space(0, 0, 0)[0]
            src_spc = self.space.cart_comm.sendrecv(src_spc, dest, const.Ez.tag,
                                                    None, src, const.Ez.tag) 
            
            phase_shift = exp(1j * self.bloch[0] * (dest_spc - src_spc))
        else:
            phase_shift = 1
        
        self.ez[-1, :, :] = phase_shift * \
        self.space.cart_comm.sendrecv(self.ez[0, :, :], dest, const.Ez.tag,
                                      None, src, const.Ez.tag)
        
        # Send ez field data to -y direction and receive from +y direction.
        src, dest = self.space.cart_comm.Shift(1, -1)

        if self.cmplx:
            dest_spc = self.space.ez_index_to_space(0, self.ez.shape[1] - 1, 0)[1]
        
            src_spc = self.space.ez_index_to_space(0, 0, 0)[1]
            src_spc = self.space.cart_comm.sendrecv(src_spc, dest, const.Ez.tag,
                                                    None, src, const.Ez.tag) 
            
            phase_shift = exp(1j * self.bloch[1] * (dest_spc - src_spc))
        else:
            phase_shift = 1

        self.ez[:, -1, :] = phase_shift * \
        self.space.cart_comm.sendrecv(self.ez[:, 0, :], dest, const.Ez.tag,
                                      None, src, const.Ez.tag)
        
    def talk_with_hx_neighbors(self):
        """Synchronize hx data.
        
        This method uses the object serialization interface of MPI4Python.
        
        """
        # Send hx field data to +y direction and receive from -y direction.
        src, dest = self.space.cart_comm.Shift(1, 1)

        if self.cmplx:
            dest_spc = self.space.hx_index_to_space(0, 0, 0)[1]
        
            src_spc = self.space.hx_index_to_space(0, self.hx.shape[1] - 1, 0)[1]
            src_spc = self.space.cart_comm.sendrecv(src_spc, dest, const.Hx.tag,
                                                    None, src, const.Hx.tag)
        
            phase_shift = exp(1j * self.bloch[1] * (dest_spc - src_spc))
        else:
            phase_shift = 1
        
        self.hx[:, 0, :] = phase_shift * \
        self.space.cart_comm.sendrecv(self.hx[:, -1, :], dest, const.Hx.tag,
                                      None, src, const.Hx.tag)
            
        # Send hx field data to +z direction and receive from -z direction.    
        src, dest = self.space.cart_comm.Shift(2, 1)
        
        if self.cmplx:
            dest_spc = self.space.hx_index_to_space(0, 0, 0)[2]
        
            src_spc = self.space.hx_index_to_space(0, 0, self.hx.shape[2] - 1)[2]
            src_spc = self.space.cart_comm.sendrecv(src_spc, dest, const.Hx.tag,
                                                    None, src, const.Hx.tag)
        
            phase_shift = exp(1j * self.bloch[2] * (dest_spc - src_spc))
        else:
            phase_shift = 1
        
        self.hx[:, :, 0] = phase_shift * \
        self.space.cart_comm.sendrecv(self.hx[:, :, -1], dest, const.Hx.tag,
                                      None, src, const.Hx.tag)
            
    def talk_with_hy_neighbors(self):
        """Synchronize hy data.
        
        This method uses the object serialization interface of MPI4Python.
        
        """
        # Send hy field data to +z direction and receive from -z direction.
        src, dest = self.space.cart_comm.Shift(2, 1)
        
        if self.cmplx:
            dest_spc = self.space.hy_index_to_space(0, 0, 0)[2]
        
            src_spc = self.space.hy_index_to_space(0, 0, self.hy.shape[2] - 1)[2]
            src_spc = self.space.cart_comm.sendrecv(src_spc, dest, const.Hy.tag,
                                                    None, src, const.Hy.tag)
        
            phase_shift = exp(1j * self.bloch[2] * (dest_spc - src_spc))
        else:
            phase_shift = 1
        
        self.hy[:, :, 0] = phase_shift * \
        self.space.cart_comm.sendrecv(self.hy[:, :, -1], dest, const.Hy.tag,
                                      None, src, const.Hy.tag)
            
        # Send hy field data to +x direction and receive from -x direction.
        src, dest = self.space.cart_comm.Shift(0, 1)
        
        if self.cmplx:
            dest_spc = self.space.hy_index_to_space(0, 0, 0)[0]
        
            src_spc = self.space.hy_index_to_space(self.hy.shape[0] - 1, 0, 0)[0]
            src_spc = self.space.cart_comm.sendrecv(src_spc, dest, const.Hy.tag,
                                                    None, src, const.Hy.tag)
        
            phase_shift = exp(1j * self.bloch[0] * (dest_spc - src_spc))
        else:
            phase_shift = 1
        
        self.hy[0, :, :] = phase_shift * \
        self.space.cart_comm.sendrecv(self.hy[-1, :, :], dest, const.Hy.tag,
                                      None, src, const.Hy.tag)
            
    def talk_with_hz_neighbors(self):
        """Synchronize hz data.
        
        This method uses the object serialization interface of MPI4Python.
        
        """
        # Send hz field data to +x direction and receive from -x direction.
        src, dest = self.space.cart_comm.Shift(0, 1)
        
        if self.cmplx:
            dest_spc = self.space.hz_index_to_space(0, 0, 0)[0]
        
            src_spc = self.space.hz_index_to_space(self.hz.shape[0] - 1, 0, 0)[0]
            src_spc = self.space.cart_comm.sendrecv(src_spc, dest, const.Hz.tag,
                                                    None, src, const.Hz.tag)
        
            phase_shift = exp(1j * self.bloch[0] * (dest_spc - src_spc))
        else:
            phase_shift = 1
        
        self.hz[0, :, :] = phase_shift * \
        self.space.cart_comm.sendrecv(self.hz[-1, :, :], dest, const.Hz.tag,
                                      None, src, const.Hz.tag)
            
        # Send hz field data to +y direction and receive from -y direction.
        src, dest = self.space.cart_comm.Shift(1, 1)
        
        if self.cmplx:
            dest_spc = self.space.hz_index_to_space(0, 0, 0)[1]
        
            src_spc = self.space.hz_index_to_space(0, self.hz.shape[1] - 1, 0)[1]
            src_spc = self.space.cart_comm.sendrecv(src_spc, dest, const.Hz.tag,
                                                    None, src, const.Hz.tag)
        
            phase_shift = exp(1j * self.bloch[1] * (dest_spc - src_spc))
        else:
            phase_shift = 1
        
        self.hz[:, 0, :] = phase_shift * \
        self.space.cart_comm.sendrecv(self.hz[:, -1, :], dest, const.Hz.tag,
                                      None, src, const.Hz.tag)
        
    def step(self):
        self.time_step.half_step_up()

        for comp in self.h_field_compnt:
            self._chatter[comp]()
            
        for comp in self.e_field_compnt:
            self._updater[comp]()

        for probe in self.e_recorder:
            probe.write(self.time_step.n)
            
        self.time_step.half_step_up()

        self._step_aux_fdtd()

        for comp in self.e_field_compnt:
            self._chatter[comp]()
        
        for comp in self.h_field_compnt:
            self._updater[comp]()

        for probe in self.h_recorder:
            probe.write(self.time_step.n)

    def step_while_zero(self, component, point, modulus=inf):
        """Run self.step() while the field value at the given point is 0.
        
        Keyword arguments:
        component: filed component to check.
            one of gmes.constant.{Ex, Ey, Ez, Hx, Hy, Hz}.
        point: coordinates of the location to check the field. 
            tuple of three scalars
        modulus: print n and t at every modulus steps.

        """
        spc_to_idx = {const.Ex: self.space.space_to_ex_index,
                      const.Ey: self.space.space_to_ey_index,
                      const.Ez: self.space.space_to_ez_index,
                      const.Hx: self.space.space_to_hx_index,
                      const.Hy: self.space.space_to_hy_index,
                      const.Hz: self.space.space_to_hz_index}

        field = {const.Ex: self.ex, const.Ey: self.ey,
                 const.Ez: self.ez, const.Hx: self.hx,
                 const.Hy: self.hy, const.Hz: self.hz}

        idx = spc_to_idx[component](*point)

        if in_range(idx, field[component].shape, component):
            hot_node = self.space.my_id
        else:
            hot_node = None
            
        hot_node = self.space.bcast(hot_node, hot_node)
            
        flag = True
        while flag:
            self.step()
            if self.time_step.n % modulus == 0:
                print 'n:', self.time_step.n, 't:', self.time_step.t
            if self.space.my_id == hot_node and field[component][idx] != 0:
                flag = False
            flag = self.space.cart_comm.bcast(flag, hot_node)

    def step_until_n(self, n=0, modulus=inf):
        """Run self.step() until time step reaches n.

        """
        while self.time_step.n < n:
            self.step()
            if self.time_step.n % modulus == 0:
                print 'n:', self.time_step.n, 't:', self.time_step.t

    def step_until_t(self, t=0, modulus=inf):
        """Run self.step() until time reaches t.

        """
        while self.time_step.t < t:
            self.step()
            if self.time_step.n % modulus == 0:
                print 'n:', self.time_step.n, 't:', self.time_step.t
    
    def show_line_ex(self, start, end, vrange=(-1, 1), interval=2500):
        """Show the real value of the ex along the line.


        start: The start point of the probing line.
        end: The end point of the probing line.
        vrange: Plot range of the y axis.
        interval: Refresh rate of the plot in milliseconds.

        """
        showcase = ShowLine(self, const.Ex, start, end, vrange, interval, 
                            'Ex field', self._fig_id)
        self._fig_id += self.space.numprocs
        showcase.start()
        return showcase
		
    def show_line_ey(self, start, end, vrange=(-1, 1), interval=2500):
        """Show the real value of the ey along the line.

        start: The start point of the probing line.
        end: The end point of the probing line.
        vrange: Plot range of the y axis.
        interval: Refresh rate of the plot in milliseconds.

        """
        showcase = ShowLine(self, const.Ey, start, end, vrange, interval, 
                            'Ey field', self._fig_id)
        self._fig_id += self.space.numprocs
        showcase.start()
        return showcase
		
    def show_line_ez(self, start, end, vrange=(-1, 1), interval=2500):
        """Show the real value of the ez along the line.

        start: The start point of the probing line.
        end: The end point of the probing line.
        vrange: Plot range of the y axis.
        interval: Refresh rate of the plot in milliseconds.

        """
        showcase = ShowLine(self, const.Ez, start, end, vrange, interval, 
                            'Ez field', self._fig_id)
        self._fig_id += self.space.numprocs
        showcase.start()
        return showcase
		
    def show_line_hx(self, start, end, vrange=(-1, 1), interval=2500):
        """Show the real value of the hx along the line.

        start: The start point of the probing line.
        end: The end point of the probing line.
        vrange: Plot range of the y axis.
        interval: Refresh rate of the plot in milliseconds.

        """
        showcase = ShowLine(self, const.Hx, start, end, vrange, interval, 
                            'Hx field', self._fig_id)
        self._fig_id += self.space.numprocs
        showcase.start()
        return showcase
		
    def show_line_hy(self, start, end, vrange=(-1, 1), interval=2500):
        """Show the real value of the hy along the line.

        start: The start point of the probing line.
        end: The end point of the probing line.
        vrange: Plot range of the y axis.
        interval: Refresh rate of the plot in milliseconds.

        """
        showcase = ShowLine(self, const.Hy, start, end, vrange, interval, 
                            'Hy field', self._fig_id)
        self._fig_id += self.space.numprocs
        showcase.start()
        return showcase
		
    def show_line_hz(self, start, end, vrange=(-1, 1), interval=2500):
        """Show the real value of the hz along the line.

        start: The start point of the probing line.
        end: The end point of the probing line.
        vrange: Plot range of the y axis.
        interval: Refresh rate of the plot in milliseconds.

        """
        showcase = ShowLine(self, const.Hz, start, end, vrange, interval, 
                            'Hz field', self._fig_id)
        self._fig_id += self.space.numprocs
        showcase.start()
        return showcase

    def show_ex(self, axis, cut, vrange=(-1, 1), interval=2500):
        """Show the real value of the ex on the plone.

        axis: Specify the normal axis to the show plane.
            This should be one of the gmes.constant.Directional.
        cut: A scalar value which specifies the cut position on the 
            axis. 
        vrange: Specify the colorbar range.
        inerval: Refresh rates in millisecond.

        """
        showcase = ShowPlane(self, const.Ex, axis, cut, vrange, 
                             interval, 'Ex field', self._fig_id)
        self._fig_id += self.space.numprocs
        showcase.start()
        return showcase
        
    def show_ey(self, axis, cut, vrange=(-1, 1), interval=2500):
        """Show the real value of the ey on the plone.

        axis: Specify the normal axis to the show plane.
            This should be one of the gmes.constant.Directional.
        cut: A scalar value which specifies the cut position on the 
            axis. 
        vrange: Specify the colorbar range.
        inerval: Refresh rates in millisecond.

        """
        showcase = ShowPlane(self, const.Ey, axis, cut, vrange, 
                             interval, 'Ey field', self._fig_id)
        self._fig_id += self.space.numprocs
        showcase.start()
        return showcase
        
    def show_ez(self, axis, cut, vrange=(-1, 1), interval=2500):
        """Show the real value of the ez on the plone.

        axis: Specify the normal axis to the show plane.
            This should be one of the gmes.constant.Directional.
        cut: A scalar value which specifies the cut position on the 
            axis. 
        vrange: Specify the colorbar range.
        inerval: Refresh rates in millisecond.

        """
        showcase = ShowPlane(self, const.Ez, axis, cut, vrange, 
                             interval, 'Ez field', self._fig_id)
        self._fig_id += self.space.numprocs
        showcase.start()
        return showcase
        
    def show_hx(self, axis, cut, vrange=(-1, 1), msecs=2500):
        """Show the real value of the hx on the plone.

        axis: Specify the normal axis to the show plane.
            This should be one of the gmes.constant.Directional.
        cut: A scalar value which specifies the cut position on the 
            axis. 
        vrange: Specify the colorbar range.
        inerval: Refresh rates in millisecond.

        """
        showcase = ShowPlane(self, const.Hx, axis, cut, vrange, 
                             interval, 'Hx field', self._fig_id)
        self._fig_id += self.space.numprocs
        showcase.start()
        return showcase
        
    def show_hy(self, axis, cut, vrange=(-1, 1), msecs=2500):
        """Show the real value of the hy on the plone.

        axis: Specify the normal axis to the show plane.
            This should be one of the gmes.constant.Directional.
        cut: A scalar value which specifies the cut position on the 
            axis. 
        vrange: Specify the colorbar range.
        inerval: Refresh rates in millisecond.

        """
        showcase = ShowPlane(self, const.Hy, axis, cut, vrange, 
                             interval, 'Hy field', self._fig_id)
        self._fig_id += self.space.numprocs
        showcase.start()
        return showcase
        
    def show_hz(self, axis, cut, vrange=(-1, 1), msecs=2500):
        """Show the real value of the hz on the plone.

        axis: Specify the normal axis to the show plane.
            This should be one of the gmes.constant.Directional.
        cut: A scalar value which specifies the cut position on the 
            axis. 
        vrange: Specify the colorbar range.
        inerval: Refresh rates in millisecond.

        """
        showcase = ShowPlane(self, const.Hz, axis, cut, vrange, 
                             interval, 'Hz field', self._fig_id)
        self._fig_id += self.space.numprocs
        showcase.start()
        return showcase
        
    def show_permittivity_ex(self, axis, cut, vrange=None):
        """Show permittivity for the ex on the plane.

        Keyword arguments:
        axis: Specify the normal axis to the show plane.
            This should be one of the gmes.constant.Directional.
        cut: A scalar value which specifies the cut position on the 
            axis.
        vrange: Specify the colorbar range. A tuple of length two.
        
        """
        showcase = Snapshot(self, const.Ex, axis, cut, vrange, 
                            'Permittivity for Ex', self._fig_id)
        self._fig_id += self.space.numprocs
        showcase.start()
        return showcase
        
    def show_permittivity_ey(self, axis, cut, vrange=None):
        """Show permittivity for the ey on the plane.

        Keyword arguments:
        axis: Specify the normal axis to the show plane.
            This should be one of the gmes.constant.Directional.
        cut: A scalar value which specifies the cut position on the 
            axis.
        vrange: Specify the colorbar range. A tuple of length two.
        
        """
        showcase = Snapshot(self, const.Ey, axis, cut, vrange, 
                            'Permittivity for Ey', self._fig_id)
        self._fig_id += self.space.numprocs
        showcase.start()
        return showcase
            
    def show_permittivity_ez(self, axis, cut, vrange=None):
        """Show permittivity for the ez on the plane.

        Keyword arguments:
        axis: Specify the normal axis to the show plane.
            This should be one of the gmes.constant.Directional.
        cut: A scalar value which specifies the cut position on the 
            axis.
        vrange: Specify the colorbar range. A tuple of length two.
        
        """
        showcase = Snapshot(self, const.Ez, axis, cut, vrange, 
                            'Permittivity for Ez', self._fig_id)
        self._fig_id += self.space.numprocs
        showcase.start()
        return showcase

    def show_permeability_hx(self, axis, cut, vrange=None):
        """Show permeability for the hx on the plane.

        Keyword arguments:
        axis: Specify the normal axis to the show plane.
            This should be one of the gmes.constant.Directional.
        cut: A scalar value which specifies the cut position on the 
            axis.
        vrange: Specify the colorbar range. A tuple of length two.
        
        """
        showcase = Snapshot(self, const.Hx, axis, cut, vrange, 
                            'Permittivity for Hx', self._fig_id)
        self._fig_id += self.space.numprocs
        showcase.start()
        return showcase
        
    def show_permeability_hy(self, axis, cut, vrange=None):
        """Show permeability for the hy on the plane.

        Keyword arguments:
        axis: Specify the normal axis to the show plane.
            This should be one of the gmes.constant.Directional.
        cut: A scalar value which specifies the cut position on the 
            axis.
        vrange: Specify the colorbar range. A tuple of length two.
        
        """
        showcase = Snapshot(self, const.Hy, axis, cut, vrange, 
                            'Permittivity for Hy', self._fig_id)
        self._fig_id += self.space.numprocs
        showcase.start()
        return showcase
            
    def show_permeability_hz(self, axis, cut, vrange=None):
        """Show permeability for the hz on the plane.

        Keyword arguments:
        axis: Specify the normal axis to the show plane.
            This should be one of the gmes.constant.Directional.
        cut: A scalar value which specifies the cut position on the 
            axis.
        vrange: Specify the colorbar range. a tuple of length two.
        
        """
        showcase = Snapshot(self, const.Hz, axis, cut, vrange, 
                            'Permittivity for Hz', self._fig_id)
        self._fig_id += self.space.numprocs
        showcase.start()
        return showcase
        
    def write_ex(self, low=None, high=None, prefix=None, postfix=None):
        if low is None:
            low_idx = (0, 0, 0)
        else:
            low_idx = self.space.space_to_ex_index(low)
            
        if low is None:
            high_idx = self.ex.shape
        else:
            high_idx = self.space.space_to_ex_index(high)
        
        high_idx = [i + 1 for i in high_idx]
        
        name = ''
        if prefix is not None:
            name = prefix + name
        if postfix is not None:
            name = name + postfix
            
        write_hdf5(self.ex, name, low_idx, high_idx)
    	
    def write_ey(self):
        pass
    	
    def write_ez(self):
        pass

    def write_hx(self):
        pass
    	
    def write_hy(self):
        pass
    	
    def write_hz(self):
        pass
        
    def snapshot_ex(self, axis, cut):
        if axis is const.X:
            cut_idx = self.space.space_to_index(cut, 0, 0)[0]
            data = self.ex[cut_idx, :, :]
        elif axis is const.Y:
            cut_idx = self.space.space_to_index(0, cut, 0)[1]
            data = self.ex[:, cut_idx, :]
        elif axis is const.Z:
            cut_idx = self.space.space_to_index(0, 0, cut)[2]
            data = self.ex[:, :, cut_idx]
        else:
            pass
        
        filename = 't=' + str(self.time_step[1] * space.dt)
        snapshot(data, filename, const.Ex)
        
    def snapshot_ey(self, axis=const.Z, cut=0, vrange=(-.1, .1), size=(400, 400)):
        pass
    
    def snapshot_ez(self, axis=const.Z, cut=0, vrange=(-.1, .1), size=(400, 400)):
        pass
    
    def snapshot_hx(self, axis=const.Z, cut=0, vrange=(-.1, .1), size=(400, 400)):
        pass
        
    def snapshot_hy(self, axis=const.Z, cut=0, vrange=(-.1, .1), size=(400, 400)):
        pass
        
    def snapshot_hz(self, axis=const.Z, cut=0, vrange=(-.1, .1), size=(400, 400)):
        pass
        

class TExFDTD(FDTD):
    """2-D fdtd which has transverse-electric mode with respect to x.
    
    Assume that the structure and incident wave are uniform in the x 
    direction. TExFDTD updates only Ey, Ez, and Hx field components.
    
    """
    def _init_field_compnt(self):
        self.e_field_compnt = (const.Ey, const.Ez)
        self.h_field_compnt = (const.Hx,)

        
class TEyFDTD(FDTD):
    """2-D FDTD which has transverse-electric mode with respect to y.
    
    Assume that the structure and incident wave are uniform in the y direction.
    TEyFDTD updates only Ez, Ex, and Hy field components.
    
    """
    def _init_field_compnt(self):
        self.e_field_compnt = (const.Ex, const.Ez)
        self.h_field_compnt = (const.Hy,)


class TEzFDTD(FDTD):
    """2-D FDTD which has transverse-electric mode with respect to z.

    Assume that the structure and incident wave are uniform in the z direction.
    TEzFDTD updates only Ex, Ey, and Hz field components.
    
    """
    def _init_field_compnt(self):
        self.e_field_compnt = (const.Ex, const.Ey)
        self.h_field_compnt = (const.Hz,)


class TMxFDTD(FDTD):
    """2-D FDTD which has transverse-magnetic mode with respect to x.

    Assume that the structure and incident wave are uniform in the x direction.
    TMxFDTD updates only Hy, Hz, and Ex field components.
    
    """
    def _init_field_compnt(self):
        self.e_field_compnt = (const.Ex,)
        self.h_field_compnt = (const.Hy, const.Hz)

        
class TMyFDTD(FDTD):
    """2-D FDTD which has transverse-magnetic mode with respect to y

    Assume that the structure and incident wave are uniform in the y direction.
    TMyFDTD updates only Hz, Hx, and Ey field components.
    
    """
    def _init_field_compnt(self):
        self.e_field_compnt = (const.Ey,)
        self.h_field_compnt = (const.Hz, const.Hx)


class TMzFDTD(FDTD):
    """2-D FDTD which has transverse-magnetic mode with respect to z
    
    Assume that the structure and incident wave are uniform in the z direction.
    TMzFDTD updates only Hx, Hy, and Ez field components.
    
    """
    def _init_field_compnt(self):
        self.e_field_compnt = (const.Ez,)
        self.h_field_compnt = (const.Hx, const.Hy)


class TEMxFDTD(FDTD):
    """y-polarized and x-directed one dimensional fdtd class

    Assume that the structure and incident wave are uniform in transverse 
    direction. TEMxFDTD updates only Ey and Hz field components.
    
    """
    def _init_field_compnt(self):
        self.e_field_compnt = (const.Ey,)
        self.h_field_compnt = (const.Hz,)

        
class TEMyFDTD(FDTD):
    """z-polarized and y-directed one dimensional fdtd class

    Assume that the structure and incident wave are uniform in transverse 
    direction. TEMyFDTD updates only Ez and Hx field components.
    
    """
    def _init_field_compnt(self):
        self.e_field_compnt = (const.Ez,)
        self.h_field_compnt = (const.Hx,)

        
class TEMzFDTD(FDTD):
    """x-polarized and z-directed one dimensional fdtd class
    
    Assume that the structure and incident wave are uniform in transverse 
    direction. TEMzFDTD updates only Ex and Hy field components.
    
    """
    def _init_field_compnt(self):
        self.e_field_compnt = (const.Ex,)
        self.h_field_compnt = (const.Hy,)


if __name__ == '__main__':
    from math import sin
    
    from numpy import inf
    
    from geometry import Cylinder, Cartesian
    from material import Dielectric
    
    low = Dielectric(index=1)
    hi = Dielectric(index=3)
    width_hi = low.eps_inf / (low.eps_inf + hi.eps_inf)
    space = Cartesian(size=[1, 1, 1])
    geom_list = [DefaultMedium(material=low), 
                 Cylinder(material=hi, 
                          axis=[1, 0, 0], 
                          radius=inf, 
                          height=width_hi)]
    
    fdtd = FDTD(space=space, geometry=geom_list)
    
    while True:
        fdtd.step()
        fdtd.ex[7, 7, 7] = sin(a.n)
        print a.n<|MERGE_RESOLUTION|>--- conflicted
+++ resolved
@@ -654,13 +654,6 @@
                 self.h_recorder.append(recorder)
 
     def update_ex(self):
-<<<<<<< HEAD
-        for idx in ndindex(self.material_ex.shape):
-            self.material_ex[idx].update(self.ex, self.hz, self.hy, 
-                                         self.dy, self.dz, self.time_step.dt, 
-                                         self.time_step.n, *idx)
-
-=======
         for pw_obj in self.material_ex.itervalues():
             pw_obj.update_all(self.ex, self.hz, self.hy, self.dy, self.dz, 
                               self.time_step.dt, self.time_step.n)
@@ -669,7 +662,6 @@
             pw_obj.update_all(self.ex, self.hz, self.hy, self.dy, self.dz, 
                               self.time_step.dt, self.time_step.n)
         
->>>>>>> 24aeb8e5
     def update_ey(self):
         for pw_obj in self.material_ey.itervalues():
             pw_obj.update_all(self.ey, self.hx, self.hz, self.dz, self.dx,
@@ -680,25 +672,6 @@
                               self.time_step.dt, self.time_step.n)
 
     def update_ez(self):
-<<<<<<< HEAD
-        for idx in ndindex(self.material_ez.shape):
-            self.material_ez[idx].update(self.ez, self.hy, self.hx,
-                                         self.dx, self.dy, self.time_step.dt,
-                                         self.time_step.n, *idx)
-
-    def update_hx(self):
-        for idx in ndindex(self.material_hx.shape):
-            self.material_hx[idx].update(self.hx, self.ez, self.ey, 
-                                         self.dy, self.dz, self.time_step.dt, 
-                                         self.time_step.n, *idx)
-
-    def update_hy(self):
-        for idx in ndindex(self.material_hy.shape):
-            self.material_hy[idx].update(self.hy, self.ex, self.ez,
-                                         self.dz, self.dx, self.time_step.dt,
-                                         self.time_step.n, *idx)
-
-=======
         for pw_obj in self.material_ez.itervalues():
             pw_obj.update_all(self.ez, self.hy, self.hx, self.dx, self.dy,
                               self.time_step.dt, self.time_step.n)
@@ -725,7 +698,6 @@
             pw_obj.update_all(self.hy, self.ex, self.ez, self.dz, self.dx,
                               self.time_step.dt, self.time_step.n)
 		
->>>>>>> 24aeb8e5
     def update_hz(self):
         for pw_obj in self.material_hz.itervalues():
             pw_obj.update_all(self.hz, self.ey, self.ex, self.dx, self.dy, 
