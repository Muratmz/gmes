--- conflicted
+++ resolved
@@ -261,11 +261,7 @@
                             self.whole_field_size[2] / n * self.whole_field_size[0] / l)
         
         return cpu_load + net_load
-<<<<<<< HEAD
-        
-=======
-
->>>>>>> 24aeb8e5
+
     def _get_em_field_storage(self, shape, cmplx):
         if cmplx:
             return zeros(shape, complex)
@@ -304,12 +300,7 @@
             shape = (self.my_field_size[0] + 1, self.my_field_size[1] + 1,
                      self.my_field_size[2])
         else:
-<<<<<<< HEAD
-            shape = (self.my_field_size[0] + 1, self.my_field_size[1] + 1,
-                     self.my_field_size[2])
-=======
             shape = (1, 1, 1)
->>>>>>> 24aeb8e5
 
         return self._get_em_field_storage(shape, cmplx)
         
@@ -321,12 +312,7 @@
             shape = (self.my_field_size[0], self.my_field_size[1] + 1,
                      self.my_field_size[2] + 1)
         else:
-<<<<<<< HEAD
-            shape = (self.my_field_size[0], self.my_field_size[1] + 1,
-                     self.my_field_size[2] + 1)
-=======
             shape = (1, 1, 1)
->>>>>>> 24aeb8e5
 
         return self._get_em_field_storage(shape, cmplx)
         
@@ -338,18 +324,10 @@
             shape = (self.my_field_size[0] + 1, self.my_field_size[1],
                      self.my_field_size[2] + 1)
         else:
-<<<<<<< HEAD
-            shape = (self.my_field_size[0] + 1, self.my_field_size[1],
-                     self.my_field_size[2] + 1)
+            shape = (1, 1, 1)
         
         return self._get_em_field_storage(shape, cmplx)
         
-=======
-            shape = (1, 1, 1)
-        
-        return self._get_em_field_storage(shape, cmplx)
-        
->>>>>>> 24aeb8e5
     def get_hz_storage(self, field_compnt, cmplx=False):
         """Return an initialized array for Hz field component.
         
@@ -358,30 +336,7 @@
             shape = (self.my_field_size[0] + 1, self.my_field_size[1] + 1,
                      self.my_field_size[2])
         else:
-<<<<<<< HEAD
-            shape = (self.my_field_size[0] + 1, self.my_field_size[1] + 1,
-                     self.my_field_size[2])
-        
-        return self._get_em_field_storage(shape, cmplx)
-    
-    def get_material_ex_storage(self):
-        """Return an array for Ex pointwise materials.
-        
-        """
-        ex_shape = (self.my_field_size[0], self.my_field_size[1] + 1,
-                    self.my_field_size[2] + 1)
-        return empty(ex_shape, object)
-        
-    def get_material_ey_storage(self):
-        """Return an array for Ey pointwise materials.
-        
-        """
-        ey_shape = (self.my_field_size[0] + 1, self.my_field_size[1],
-                    self.my_field_size[2] + 1)
-        return empty(ey_shape, object)
-=======
             shape = (1, 1, 1)
->>>>>>> 24aeb8e5
         
         return self._get_em_field_storage(shape, cmplx)
 
