--- conflicted
+++ resolved
@@ -3,8 +3,6 @@
 
 #include <iostream>
 #include "pw_material.hh"
-
-#define inplace_field(i,j,k) inplace_field[inplace_dim1==1&&inplace_dim2==1&&inplace_dim3==1?0:((i)*inplace_dim2+(j))*inplace_dim3+(k)]
 
 namespace gmes
 {
@@ -51,15 +49,6 @@
       return this;
     }
 
-<<<<<<< HEAD
-    T update(T * const inplace_field, 
-		int inplace_dim1, int inplace_dim2, int inplace_dim3,
-		const T * const in_field1, int in1_dim1, int in1_dim2, int in1_dim3,
-		const T * const in_field2, int in2_dim1, int in2_dim2, int in2_dim3,
-		double d1, double d2, double dt, double n, int i, int j, int k)
-    {
-      return inplace_field(i,j,k);
-=======
     void 
     update(T * const inplace_field, int inplace_dim1, int inplace_dim2, int inplace_dim3,
 	   const T * const in_field1, int in1_dim1, int in1_dim2, int in1_dim3,
@@ -68,7 +57,6 @@
 	   const int* const idx, int idx_size, 
 	   PwMaterialParam * const parameter)
     {
->>>>>>> 24aeb8e5
     }
 
   protected:
@@ -122,15 +110,6 @@
       return this;
     }
 
-<<<<<<< HEAD
-    T update(T * const inplace_field, 
-	     int inplace_dim1, int inplace_dim2, int inplace_dim3,
-	     const T * const in_field1, int in1_dim1, int in1_dim2, int in1_dim3,
-	     const T * const in_field2, int in2_dim1, int in2_dim2, int in2_dim3,
-	     double d1, double d2, double dt, double n, int i, int j, int k)
-    {
-      return inplace_field(i,j,k);
-=======
     void 
     update(T * const inplace_field, int inplace_dim1, int inplace_dim2, int inplace_dim3,
 	   const T * const in_field1, int in1_dim1, int in1_dim2, int in1_dim3,
@@ -139,7 +118,6 @@
 	   const int* const idx, int idx_size, 
 	   PwMaterialParam * const parameter)
     {
->>>>>>> 24aeb8e5
     }
 
   protected:
