#ifndef PW_CONST_HH_
#define PW_CONST_HH_

#include <iostream>
#include <utility>
#include "pw_material.hh"

#define inplace_field(i,j,k) inplace_field[inplace_dim1==1&&inplace_dim2==1&&inplace_dim3==1?0:((i)*inplace_dim2+(j))*inplace_dim3+(k)]

namespace gmes
{
  template <typename T> struct ConstElectricParam: public ElectricParam<T>
  {
    T value;
  };
    
  template <typename T> struct ConstMagneticParam: public MagneticParam<T>
  {
    T value;
  };

  template <typename T> class ConstElectric: public MaterialElectric<T>
  {
  public:
    ~ConstElectric()
    {
      for(MapType::const_iterator iter = param.begin(); 
	  iter != param.end(); iter++) {
	delete static_cast<ConstElectricParam<T> *>(iter->second);
      }
      param.clear();
    }
    
    PwMaterial<T> *
    attach(const int* const idx, int idx_size, 
	   const PwMaterialParam * const parameter)
    {
      std::array<int, 3> index;
      std::copy(idx, idx + idx_size, index.begin());

      MapType::const_iterator iter = param.find(index);
      if (iter != param.end()) {
	std::cerr << "Overwriting the existing index." << std::endl;
	delete static_cast<ConstElectricParam<T> *>(iter->second);
	param.erase(iter);
      }

      const ConstElectricParam<T> *ConstElectricParameter_ptr
	= static_cast<const ConstElectricParam<T> *>(parameter);      
      ConstElectricParam<T> *param_ptr = new ConstElectricParam<T>();

      param_ptr->eps_inf = ConstElectricParameter_ptr->eps_inf;
      param_ptr->value = ConstElectricParameter_ptr->value;

      param.insert(std::make_pair(index, param_ptr));

      return this;
    }
    
    void 
    update(T * const inplace_field, 
	   int inplace_dim1, int inplace_dim2, int inplace_dim3,
	   const T * const in_field1, int in1_dim1, int in1_dim2, int in1_dim3,
	   const T * const in_field2, int in2_dim1, int in2_dim2, int in2_dim3,
	   double d1, double d2, double dt, double n,
	   const int* const idx, int idx_size,
	   PwMaterialParam * const parameter)
    {
      int i = idx[0], j = idx[1], k = idx[2];
      const T& value 
	= static_cast<const ConstElectricParam<T> *>(parameter)->value;

<<<<<<< HEAD
    double get_epsilon() const
    {
      return eps;
    }

    void set_epsilon(double epsilon)
    {
      eps = epsilon;
    }

    T get_value() const
    {
      return value;
    }

    void set_value(T value)
    {
      this->value = value;
    }

    T update(T * const inplace_field, 
		int inplace_dim1, int inplace_dim2, int inplace_dim3,
		const T * const in_field1, int in1_dim1, int in1_dim2, int in1_dim3,
		const T * const in_field2, int in2_dim1, int in2_dim2, int in2_dim3,
		double d1, double d2, double dt, double n, int i, int j, int k)
    {
      return inplace_field(i,j,k) = value;
=======
      inplace_field(i,j,k) = value;
>>>>>>> 24aeb8e5
    }

  protected:
    using MaterialElectric<T>::param;
  };

  template <typename T> class ConstEx: public ConstElectric<T>
  {
  };

  template <typename T> class ConstEy: public ConstElectric<T>
  {
  };

  template <typename T> class ConstEz: public ConstElectric<T>
  {
  };

  template <typename T> class ConstMagnetic: public MaterialMagnetic<T>
  {
  public:
    ~ConstMagnetic()
    {
      for(MapType::const_iterator iter = param.begin(); 
	  iter != param.end(); iter++) {
	delete static_cast<ConstMagneticParam<T> *>(iter->second);
      }
      param.clear();
    }
    
    PwMaterial<T> *
    attach(const int* const idx, int idx_size, 
	   const PwMaterialParam * const parameter)
    {
      std::array<int, 3> index;
      std::copy(idx, idx + idx_size, index.begin());

      MapType::const_iterator iter = param.find(index);
      if (iter != param.end()) {
	std::cerr << "Overwriting the existing index." << std::endl;
	delete static_cast<ConstMagneticParam<T> *>(iter->second);
	param.erase(iter);
      }

      const ConstMagneticParam<T> *ConstMagneticParameter_ptr
	= static_cast<const ConstMagneticParam<T> *>(parameter);
      ConstMagneticParam<T> *param_ptr = new ConstMagneticParam<T>();

      param_ptr->mu_inf = ConstMagneticParameter_ptr->mu_inf;
      param_ptr->value = ConstMagneticParameter_ptr->value;

<<<<<<< HEAD
    T update(T * const inplace_field, 
		int inplace_dim1, int inplace_dim2, int inplace_dim3,
		const T * const in_field1, int in1_dim1, int in1_dim2, int in1_dim3,
		const T * const in_field2, int in2_dim1, int in2_dim2, int in2_dim3,
		double d1, double d2, double dt, double n, int i, int j, int k)
=======
      param.insert(std::make_pair(index, param_ptr));
>>>>>>> 24aeb8e5

      return this;
    }

    void 
    update(T * const inplace_field, 
	   int inplace_dim1, int inplace_dim2, int inplace_dim3,
	   const T * const in_field1, int in1_dim1, int in1_dim2, int in1_dim3,
	   const T * const in_field2, int in2_dim1, int in2_dim2, int in2_dim3,
	   double d1, double d2, double dt, double n, 
	   const int* const idx, int idx_size,
	   PwMaterialParam * const parameter)
    {
<<<<<<< HEAD
      return inplace_field(i,j,k) = value;
=======
      int i = idx[0], j = idx[1], k = idx[2];
      const T& value 
	= static_cast<const ConstElectricParam<T> *>(parameter)->value;

      inplace_field(i,j,k) = value;
>>>>>>> 24aeb8e5
    }

  protected:
    using MaterialMagnetic<T>::param;
  };

  template <typename T> class ConstHx: public ConstMagnetic<T>
  {
  };

  template <typename T> class ConstHy: public ConstMagnetic<T>
  {
  };

  template <typename T> class ConstHz: public ConstMagnetic<T>
  {
  };
}

#undef inplace_field

#endif /*PW_CONST_HH_*/<|MERGE_RESOLUTION|>--- conflicted
+++ resolved
@@ -70,37 +70,7 @@
       const T& value 
 	= static_cast<const ConstElectricParam<T> *>(parameter)->value;
 
-<<<<<<< HEAD
-    double get_epsilon() const
-    {
-      return eps;
-    }
-
-    void set_epsilon(double epsilon)
-    {
-      eps = epsilon;
-    }
-
-    T get_value() const
-    {
-      return value;
-    }
-
-    void set_value(T value)
-    {
-      this->value = value;
-    }
-
-    T update(T * const inplace_field, 
-		int inplace_dim1, int inplace_dim2, int inplace_dim3,
-		const T * const in_field1, int in1_dim1, int in1_dim2, int in1_dim3,
-		const T * const in_field2, int in2_dim1, int in2_dim2, int in2_dim3,
-		double d1, double d2, double dt, double n, int i, int j, int k)
-    {
-      return inplace_field(i,j,k) = value;
-=======
       inplace_field(i,j,k) = value;
->>>>>>> 24aeb8e5
     }
 
   protected:
@@ -152,15 +122,7 @@
       param_ptr->mu_inf = ConstMagneticParameter_ptr->mu_inf;
       param_ptr->value = ConstMagneticParameter_ptr->value;
 
-<<<<<<< HEAD
-    T update(T * const inplace_field, 
-		int inplace_dim1, int inplace_dim2, int inplace_dim3,
-		const T * const in_field1, int in1_dim1, int in1_dim2, int in1_dim3,
-		const T * const in_field2, int in2_dim1, int in2_dim2, int in2_dim3,
-		double d1, double d2, double dt, double n, int i, int j, int k)
-=======
       param.insert(std::make_pair(index, param_ptr));
->>>>>>> 24aeb8e5
 
       return this;
     }
@@ -174,15 +136,11 @@
 	   const int* const idx, int idx_size,
 	   PwMaterialParam * const parameter)
     {
-<<<<<<< HEAD
-      return inplace_field(i,j,k) = value;
-=======
       int i = idx[0], j = idx[1], k = idx[2];
       const T& value 
 	= static_cast<const ConstElectricParam<T> *>(parameter)->value;
 
       inplace_field(i,j,k) = value;
->>>>>>> 24aeb8e5
     }
 
   protected:
