#ifndef PW_MATERIAL_HH_
#define PW_MATERIAL_HH_

#include <array>
#include <numeric>
#include <unordered_map>

namespace std
{
  template <>
  struct hash<array<int, 3> >: public unary_function<array<int, 3>, size_t>
  {
    size_t operator()(const array<int, 3>& idx) const
    {
      return accumulate(idx.begin(), idx.end(), 0);
    }
  };
}

namespace gmes 
{
  struct PwMaterialParam
  {
  };
  
  template <typename T> struct ElectricParam: public PwMaterialParam
  {
    double eps_inf;
  };
  
  template <typename T> struct MagneticParam: public PwMaterialParam
  {
    double mu_inf;
  };

  typedef std::unordered_map<std::array<int, 3>, PwMaterialParam*> MapType;

  template<class T> class PwMaterial 
  {
  public:
    virtual
    ~PwMaterial()
    {
    }

    virtual PwMaterial<T>*
    attach(const int* const idx, int idx_size,
	   const PwMaterialParam* const parameter) = 0;
    
    void
    update_all(T* const inplace_field,
	       int inplace_dim1, int inplace_dim2, int inplace_dim3,
	       const T* const in_field1, 
	       int in1_dim1, int in1_dim2, int in1_dim3,
	       const T* const in_field2, 
	       int in2_dim1, int in2_dim2, int in2_dim3,
	       double d1, double d2, double dt, double n)
    {
      for(MapType::const_iterator iter = param.begin(); 
	  iter != param.end(); iter++) {
	update(inplace_field, inplace_dim1, inplace_dim2, inplace_dim3,
	       in_field1, in1_dim1, in1_dim2, in1_dim3,
	       in_field2, in2_dim1, in2_dim2, in2_dim3,
	       d1, d2, dt, n, 
	       iter->first.data(), iter->first.size(), iter->second);
      }
    }
    
    bool
    has_it(const int* const idx, int idx_size) const
    {
      std::array<int, 3> index;
      std::copy(idx, idx + idx_size, index.begin());
      return param.find(index) != param.end();
    }
    
    PwMaterial<T>*
    merge(const PwMaterial<T>* const pm)
    {
      for (MapType::const_iterator it = pm->param.begin();
      	   it != pm->param.end(); it++) {
      	attach(it->first.data(), it->first.size(), it->second);
      }
      return this;
    }

<<<<<<< HEAD
    virtual T
    update(T * const inplace_field, 
=======
    MapType::size_type
    idx_size() const
    {
      return param.size();
    }

    MapType::const_iterator
    begin() const
    {
      return param.begin();
    }
    
    MapType::const_iterator
    end() const
    {
      return param.end();
    }

    typedef typename MapType::const_iterator const_iterator;

  protected:
    virtual void
    update(T* const inplace_field, 
>>>>>>> 24aeb8e5
	   int inplace_dim1, int inplace_dim2, int inplace_dim3,
	   const T* const in_field1, int in1_dim1, int in1_dim2, int in1_dim3,
	   const T* const in_field2, int in2_dim1, int in2_dim2, int in2_dim3,
	   double d1, double d2, double dt, double n, 
	   const int* const idx, int idx_size,
	   PwMaterialParam* const parameter) = 0;

    MapType param;
  };

  template <typename T> class MaterialElectric: public PwMaterial<T> 
  {
  public:
    ~MaterialElectric()
    {
    }

    double 
    get_eps_inf(const int* const idx, int idx_size) const
    {
      std::array<int, 3> index;
      std::copy(idx, idx + idx_size, index.begin());
      
      MapType::const_iterator it = param.find(index);
      if (it == param.end())
	return 0;
      else
	return static_cast<ElectricParam<T>*>(it->second)->eps_inf;
    }

  protected:
    using PwMaterial<T>::param;
  };

  template <typename T> class MaterialMagnetic: public PwMaterial<T> 
  {
  public:
    ~MaterialMagnetic() 
    {
    }

    double 
    get_mu_inf(const int* const idx, int idx_size) const
    {
      std::array<int, 3> index;
      std::copy(idx, idx + idx_size, index.begin());

      MapType::const_iterator it = param.find(index);
      if (it == param.end())
	return 0;
      else
	return static_cast<MagneticParam<T>*>(it->second)->mu_inf;
    }

  protected:
    using PwMaterial<T>::param;
  };
}

#endif /*PW_MATERIAL_HH_*/<|MERGE_RESOLUTION|>--- conflicted
+++ resolved
@@ -84,10 +84,6 @@
       return this;
     }
 
-<<<<<<< HEAD
-    virtual T
-    update(T * const inplace_field, 
-=======
     MapType::size_type
     idx_size() const
     {
@@ -111,7 +107,6 @@
   protected:
     virtual void
     update(T* const inplace_field, 
->>>>>>> 24aeb8e5
 	   int inplace_dim1, int inplace_dim2, int inplace_dim3,
 	   const T* const in_field1, int in1_dim1, int in1_dim2, int in1_dim3,
 	   const T* const in_field2, int in2_dim1, int in2_dim2, int in2_dim3,
