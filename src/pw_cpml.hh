/* This implementation is based on the following article.
<<<<<<< HEAD
 * S. Gedney, "Perfectly Matched Layer Absorbing Boundary Conditions,"
 * Computational Electrodynamics: The Finite-Difference Time-Domain Method,
 * Third Edition, A. Taflove and S.C. Hagness, Artech House Publishers,
 * 2005, pp. 273-328.
=======
 *
 * S. Gedney, "Perfectly Matched Layer Absorbing Boundary Conditions,"
 * Computational Electrodynamics: The Finite-Difference Time-Domain Method,
 * A. Taflove and S.C. Hagness, 3rd eds., Artech House Publishers, 2005, 
 * pp. 273-328.
>>>>>>> 24aeb8e5
 */ 

#ifndef PW_CPML_HH_
#define PW_CPML_HH_

#include <iostream>
#include <utility>
#include "pw_material.hh"

#define ex(i,j,k) ex[ex_y_size==1?0:((i)*ex_y_size+(j))*ex_z_size+(k)]
#define ey(i,j,k) ey[ey_z_size==1?0:((i)*ey_y_size+(j))*ey_z_size+(k)]
#define ez(i,j,k) ez[ez_x_size==1?0:((i)*ez_y_size+(j))*ez_z_size+(k)]
#define hx(i,j,k) hx[hx_y_size==1?0:((i)*hx_y_size+(j))*hx_z_size+(k)]
#define hy(i,j,k) hy[hy_z_size==1?0:((i)*hy_y_size+(j))*hy_z_size+(k)]
#define hz(i,j,k) hz[hz_x_size==1?0:((i)*hz_y_size+(j))*hz_z_size+(k)]

namespace gmes
{
  template <typename T> struct CpmlElectricParam: public ElectricParam<T>
  {
    double b1, b2, c1, c2, kappa1, kappa2;
    T psi1, psi2;
  };
  
  template <typename T> struct CpmlMagneticParam: public MagneticParam<T>
  {
    double b1, b2, c1, c2, kappa1, kappa2;
    T psi1, psi2;
  };
  
  template <typename T> class CpmlElectric: public MaterialElectric<T>
  {
  public:
    ~CpmlElectric()
    {
      for(MapType::const_iterator iter = param.begin(); 
	  iter != param.end(); iter++) {
	delete static_cast<CpmlElectricParam<T> *>(iter->second);
      }
      param.clear();
    }
    
    PwMaterial<T> *
    attach(const int* const idx, int idx_size, 
	   const PwMaterialParam * const parameter)
    {
      std::array<int, 3> index;
      std::copy(idx, idx + idx_size, index.begin());

      MapType::const_iterator iter = param.find(index);
      if (iter != param.end()) {
	std::cerr << "Overwriting the existing index." << std::endl;
	delete static_cast<CpmlElectricParam<T> *>(iter->second);
	param.erase(iter);
      }

      const CpmlElectricParam<T> * const CpmlElectricParameter_ptr
	= static_cast<const CpmlElectricParam<T> * const>(parameter);
      CpmlElectricParam<T> *param_ptr;
      param_ptr = new CpmlElectricParam<T>();
      param_ptr->eps_inf = CpmlElectricParameter_ptr->eps_inf;
      param_ptr->b1 = CpmlElectricParameter_ptr->b1;
      param_ptr->b2 = CpmlElectricParameter_ptr->b2;
      param_ptr->c1 = CpmlElectricParameter_ptr->c1;
      param_ptr->c2 = CpmlElectricParameter_ptr->c2;
      param_ptr->kappa1 = CpmlElectricParameter_ptr->kappa1;
      param_ptr->kappa2 = CpmlElectricParameter_ptr->kappa2;
      param_ptr->psi1 = static_cast<T>(0);
      param_ptr->psi2 = static_cast<T>(0);

      param.insert(std::make_pair(index, param_ptr));

      return this;
    }

  protected:
    using PwMaterial<T>::param;
  };

  template <typename T> class CpmlEx: public CpmlElectric<T>
  {
  public:
    void 
    update(T * const ex, int ex_x_size, int ex_y_size, int ex_z_size,
	   const T * const hz, int hz_x_size, int hz_y_size, int hz_z_size,
	   const T * const hy, int hy_x_size, int hy_y_size, int hy_z_size,
	   double dy, double dz, double dt, double n,
	   const int* const idx, int idx_size,
	   PwMaterialParam * const parameter)
    {
<<<<<<< HEAD
    }

    T update(T * const ex, int ex_x_size, int ex_y_size, int ex_z_size,
		const T * const hz, int hz_x_size, int hz_y_size, int hz_z_size,
		const T * const hy, int hy_x_size, int hy_y_size, int hy_z_size,
		double dy, double dz, double dt, double n, int i, int j, int k)
    {
      psi1 = b1 * psi1 + c1 * (hz(i+1,j+1,k) - hz(i+1,j,k)) / dy;
      psi2 = b2 * psi2 + c2 * (hy(i+1,j,k+1) - hy(i+1,j,k)) / dz;

      ex(i,j,k) += dt / eps * ((hz(i+1,j+1,k) - hz(i+1,j,k)) / dy / kappa1 -
			       (hy(i+1,j,k+1) - hy(i+1,j,k)) / dz / kappa2 
			       + psi1 - psi2);

      return ex(i,j,k);
=======
      int i = idx[0], j = idx[1], k = idx[2];

      CpmlElectricParam<T> *ptr;
      ptr = static_cast<CpmlElectricParam<T> *>(parameter);
      double eps_inf = ptr->eps_inf;
      double by = ptr->b1;
      double bz = ptr->b2;
      double cy = ptr->c1;
      double cz = ptr->c2;
      double kappay = ptr->kappa1;
      double kappaz = ptr->kappa2;
      T& psi1 = ptr->psi1;
      T& psi2 = ptr->psi2;

      psi1 = by * psi1 + cy * (hz(i+1,j+1,k) - hz(i+1,j,k)) / dy;
      psi2 = bz * psi2 + cz * (hy(i+1,j,k+1) - hy(i+1,j,k)) / dz;
      
      ex(i,j,k) += dt / eps_inf * ((hz(i+1,j+1,k) - hz(i+1,j,k)) / dy / kappay -
			       (hy(i+1,j,k+1) - hy(i+1,j,k)) / dz / kappaz +
			       psi1 - psi2);
>>>>>>> 24aeb8e5
    }

  protected:
    using CpmlElectric<T>::param;
  };

  template <typename T> class CpmlEy: public CpmlElectric<T>
  {
  public:
    void 
    update(T * const ey, int ey_x_size, int ey_y_size, int ey_z_size,
	   const T * const hx, int hx_x_size, int hx_y_size, int hx_z_size,
	   const T * const hz, int hz_x_size, int hz_y_size, int hz_z_size,
	   double dz, double dx, double dt, double n,
	   const int* const idx, int idx_size, 
	   PwMaterialParam * const parameter)
    {
<<<<<<< HEAD
    }

    T update(T * const ey, int ey_x_size, int ey_y_size, int ey_z_size,
		const T * const hx, int hx_x_size, int hx_y_size, int hx_z_size,
		const T * const hz, int hz_x_size, int hz_y_size, int hz_z_size,
		double dz, double dx, double dt, double n, int i, int j, int k)
    {
      psi1 = b1 * psi1 + c1 * (hx(i,j+1,k+1) - hx(i,j+1,k)) / dz;
      psi2 = b2 * psi2 + c2 * (hz(i+1,j+1,k) - hz(i,j+1,k)) / dx;

      ey(i,j,k) += dt / eps * ((hx(i,j+1,k+1) - hx(i,j+1,k)) / dz / kappa1 - 
			       (hz(i+1,j+1,k) - hz(i,j+1,k)) / dx / kappa2 
			       + psi1 - psi2);

      return ey(i,j,k);
=======
      int i = idx[0], j = idx[1], k = idx[2];

      CpmlElectricParam<T> *ptr;
      ptr = static_cast<CpmlElectricParam<T> *>(parameter);
      double eps_inf = ptr->eps_inf;
      double bz = ptr->b1;
      double bx = ptr->b2;
      double cz = ptr->c1;
      double cx = ptr->c2;
      double kappaz = ptr->kappa1;
      double kappax = ptr->kappa2;
      T& psi1 = ptr->psi1;
      T& psi2 = ptr->psi2;

      psi1 = bz * psi1 + cz * (hx(i,j+1,k+1) - hx(i,j+1,k)) / dz;
      psi2 = bx * psi2 + cx * (hz(i+1,j+1,k) - hz(i,j+1,k)) / dx;
      
      ey(i,j,k) += dt / eps_inf * ((hx(i,j+1,k+1) - hx(i,j+1,k)) / dz / kappaz -
			       (hz(i+1,j+1,k) - hz(i,j+1,k)) / dx / kappax +
			       psi1 - psi2);
>>>>>>> 24aeb8e5
    }

  protected:
    using CpmlElectric<T>::param;
  };

  template <typename T> class CpmlEz: public CpmlElectric<T>
  {
  public:
    void 
    update(T * const ez, int ez_x_size, int ez_y_size, int ez_z_size,
	   const T * const hy, int hy_x_size, int hy_y_size, int hy_z_size,
	   const T * const hx, int hx_x_size, int hx_y_size, int hx_z_size,
	   double dx, double dy, double dt, double n,
	   const int* const idx, int idx_size, 
	   PwMaterialParam * const parameter)
    {
<<<<<<< HEAD
    }

    T update(T * const ez, int ez_x_size, int ez_y_size, int ez_z_size,
		const T * const hy, int hy_x_size, int hy_y_size, int hy_z_size,
		const T * const hx, int hx_x_size, int hx_y_size, int hx_z_size,
		double dx, double dy, double dt, double n, int i, int j, int k)
    {
      psi1 = b1 * psi1 + c1 * (hy(i+1,j,k+1) - hy(i,j,k+1)) / dx;
      psi2 = b2 * psi2 + c2 * (hx(i,j+1,k+1) - hx(i,j,k+1)) / dy;

      ez(i,j,k) += dt / eps * ((hy(i+1,j,k+1) - hy(i,j,k+1)) / dx / kappa1 - 
			       (hx(i,j+1,k+1) - hx(i,j,k+1)) / dy / kappa2 
			       + psi1 - psi2);

      return ez(i,j,k);
=======
      int i = idx[0], j = idx[1], k = idx[2];

      CpmlElectricParam<T> *ptr;
      ptr = static_cast<CpmlElectricParam<T> *>(parameter);
      double eps_inf = ptr->eps_inf;
      double bx = ptr->b1;
      double by = ptr->b2;
      double cx = ptr->c1;
      double cy = ptr->c2;
      double kappax = ptr->kappa1;
      double kappay = ptr->kappa2;
      T& psi1 = ptr->psi1;
      T& psi2 = ptr->psi2;

      psi1 = bx * psi1 + cx * (hy(i+1,j,k+1) - hy(i,j,k+1)) / dx;
      psi2 = by * psi2 + cy * (hx(i,j+1,k+1) - hx(i,j,k+1)) / dy;
      
      ez(i,j,k) += dt / eps_inf * ((hy(i+1,j,k+1) - hy(i,j,k+1)) / dx / kappax -
			       (hx(i,j+1,k+1) - hx(i,j,k+1)) / dy / kappay +
			       psi1 - psi2);
>>>>>>> 24aeb8e5
    }

  protected:
    using CpmlElectric<T>::param;
  };

  template <typename T> class CpmlMagnetic: public MaterialMagnetic<T>
  {
  public:
    ~CpmlMagnetic()
    {
      for(MapType::const_iterator iter = param.begin(); 
	  iter != param.end(); iter++) {
	delete static_cast<CpmlMagneticParam<T> *>(iter->second);
      }
      param.clear();
    }
    
    PwMaterial<T> *
    attach(const int* const idx, int idx_size, 
	   const PwMaterialParam * const parameter)
    {
      std::array<int, 3> index;
      std::copy(idx, idx + idx_size, index.begin());

      MapType::const_iterator iter = param.find(index);
      if (iter != param.end()) {
	std::cerr << "Overwriting the existing index." << std::endl;
	delete static_cast<CpmlMagneticParam<T> *>(iter->second);
	param.erase(iter);
      }

      const CpmlMagneticParam<T> * const CpmlMagneticParameter_ptr
	= static_cast<const CpmlMagneticParam<T> * const>(parameter);
      CpmlMagneticParam<T> * param_ptr;
      param_ptr = new CpmlMagneticParam<T>();
      param_ptr->mu_inf = CpmlMagneticParameter_ptr->mu_inf;
      param_ptr->b1 = CpmlMagneticParameter_ptr->b1;
      param_ptr->b2 = CpmlMagneticParameter_ptr->b2;
      param_ptr->c1 = CpmlMagneticParameter_ptr->c1;
      param_ptr->c2 = CpmlMagneticParameter_ptr->c2;
      param_ptr->kappa1 = CpmlMagneticParameter_ptr->kappa1;
      param_ptr->kappa2 = CpmlMagneticParameter_ptr->kappa2;
      param_ptr->psi1 = static_cast<T>(0);
      param_ptr->psi2 = static_cast<T>(0);

      param.insert(std::make_pair(index, param_ptr));

      return this;
    }

  protected:
    using PwMaterial<T>::param;
  };

  template <typename T> class CpmlHx: public CpmlMagnetic<T>
  {
  public:
<<<<<<< HEAD
    CpmlHx(double mu, double by, double bz,
	   double cy, double cz, double kappay, double kappaz):
      CpmlMagnetic<T>(mu, by, bz, cy, cz, kappay, kappaz)
    {
    }

    T update(T * const hx, int hx_x_size, int hx_y_size, int hx_z_size,
		const T * const ez, int ez_x_size, int ez_y_size, int ez_z_size,
		const T * const ey, int ey_x_size, int ey_y_size, int ey_z_size,
		double dy, double dz, double dt, double n, int i, int j, int k)
    {
      psi1 = b1 * psi1 + c1 * (ez(i,j,k-1) - ez(i,j-1,k-1)) / dy;
      psi2 = b2 * psi2 + c2 * (ey(i,j-1,k) - ey(i,j-1,k-1)) / dz;

      hx(i,j,k) -= dt / mu
	* ((ez(i,j,k-1) - ez(i,j-1,k-1)) / dy / kappa1 
	   - (ey(i,j-1,k) - ey(i,j-1,k-1)) / dz / kappa2 + psi1 - psi2);

      return hx(i,j,k);
=======
    void 
    update(T * const hx, int hx_x_size, int hx_y_size, int hx_z_size,
	   const T * const ez, int ez_x_size, int ez_y_size, int ez_z_size,
	   const T * const ey, int ey_x_size, int ey_y_size, int ey_z_size,
	   double dy, double dz, double dt, double n,
	   const int* const idx, int idx_size, 
	   PwMaterialParam * const parameter)
    {
      int i = idx[0], j = idx[1], k = idx[2];

      CpmlMagneticParam<T> *ptr;
      ptr = static_cast<CpmlMagneticParam<T> *>(parameter);
      double mu_inf = ptr->mu_inf;
      double by = ptr->b1;
      double bz = ptr->b2;
      double cy = ptr->c1;
      double cz = ptr->c2;
      double kappay = ptr->kappa1;
      double kappaz = ptr->kappa2;
      T& psi1 = ptr->psi1;
      T& psi2 = ptr->psi2;
      
      psi1 = by * psi1 + cy * (ez(i,j,k-1) - ez(i,j-1,k-1)) / dy;
      psi2 = bz * psi2 + cz * (ey(i,j-1,k) - ey(i,j-1,k-1)) / dz;

      hx(i,j,k) -= dt / mu_inf * ((ez(i,j,k-1) - ez(i,j-1,k-1)) / dy / kappay -
			      (ey(i,j-1,k) - ey(i,j-1,k-1)) / dz / kappaz +
			      psi1 - psi2);
>>>>>>> 24aeb8e5
    }

  protected:
    using CpmlMagnetic<T>::param;
  };

  template <typename T> class CpmlHy: public CpmlMagnetic<T>
  {
  public:
<<<<<<< HEAD
    CpmlHy(double mu, double bz, double bx,
	   double cz, double cx, double kappaz, double kappax):
      CpmlMagnetic<T>(mu, bz, bx, cz, cx, kappaz, kappax)
    {
    }

    T update(T * const hy, int hy_x_size, int hy_y_size, int hy_z_size,
		const T * const ex, int ex_x_size, int ex_y_size, int ex_z_size,
		const T * const ez, int ez_x_size, int ez_y_size, int ez_z_size,
		double dz, double dx, double dt, double n, int i, int j, int k)
    {
      psi1 = b1 * psi1 + c1 * (ex(i-1,j,k) - ex(i-1,j,k-1)) / dz;
      psi2 = b2 * psi2 + c2 * (ez(i,j,k-1) - ez(i-1,j,k-1)) / dx;

      hy(i,j,k) -= dt / mu
	* ((ex(i-1,j,k) - ex(i-1,j,k-1)) / dz / kappa1 
	   - (ez(i,j,k-1) - ez(i-1,j,k-1)) / dx / kappa2 + psi1 - psi2);

      return hy(i,j,k);
=======
    void 
    update(T * const hy, int hy_x_size, int hy_y_size, int hy_z_size,
	   const T * const ex, int ex_x_size, int ex_y_size, int ex_z_size,
	   const T * const ez, int ez_x_size, int ez_y_size, int ez_z_size,
	   double dz, double dx, double dt, double n,
	   const int* const idx, int idx_size, 
	   PwMaterialParam * const parameter)
    {
      int i = idx[0], j = idx[1], k = idx[2];

      CpmlMagneticParam<T> *ptr;
      ptr = static_cast<CpmlMagneticParam<T> *>(parameter);
      double mu_inf = ptr->mu_inf;
      double bz = ptr->b1;
      double bx = ptr->b2;
      double cz = ptr->c1;
      double cx = ptr->c2;
      double kappaz = ptr->kappa1;
      double kappax = ptr->kappa2;
      T& psi1 = ptr->psi1;
      T& psi2 = ptr->psi2;

      psi1 = bz * psi1 + cz * (ex(i-1,j,k) - ex(i-1,j,k-1)) / dz;
      psi2 = bx * psi2 + cx * (ez(i,j,k-1) - ez(i-1,j,k-1)) / dx;

      hy(i,j,k) -= dt / mu_inf * ((ex(i-1,j,k) - ex(i-1,j,k-1)) / dz / kappaz -
			      (ez(i,j,k-1) - ez(i-1,j,k-1)) / dx / kappax +
			      psi1 - psi2);
>>>>>>> 24aeb8e5
    }

  protected:
    using CpmlMagnetic<T>::param;
  };

  template <typename T> class CpmlHz: public CpmlMagnetic<T>
  {
  public:
    void 
    update(T * const hz, int hz_x_size, int hz_y_size, int hz_z_size,
	   const T * const ey, int ey_x_size, int ey_y_size, int ey_z_size,
	   const T * const ex, int ex_x_size, int ex_y_size, int ex_z_size,
	   double dx, double dy, double dt, double n,
	   const int* const idx, int idx_size, 
	   PwMaterialParam * const parameter)
    {
<<<<<<< HEAD
    }

    T update(T * const hz, int hz_x_size, int hz_y_size, int hz_z_size,
		const T * const ey, int ey_x_size, int ey_y_size, int ey_z_size,
		const T * const ex, int ex_x_size, int ex_y_size, int ex_z_size,
		double dx, double dy, double dt, double n, int i, int j, int k)
    {
      psi1 = b1 * psi1 + c1 * (ey(i,j-1,k) - ey(i-1,j-1,k)) / dx;
      psi2 = b2 * psi2 + c2 * (ex(i-1,j,k) - ex(i-1,j-1,k)) / dy;

      hz(i,j,k) -= dt / mu
	* ((ey(i,j-1,k) - ey(i-1,j-1,k)) / dx / kappa1 
	   - (ex(i-1,j,k) - ex(i-1,j-1,k)) / dy / kappa2 + psi1 - psi2);

      return hz(i,j,k);
=======
      int i = idx[0], j = idx[1], k = idx[2];

      CpmlMagneticParam<T> *ptr;
      ptr = static_cast<CpmlMagneticParam<T> *>(parameter);
      double mu_inf = ptr->mu_inf;
      double bx = ptr->b1;
      double by = ptr->b2;
      double cx = ptr->c1;
      double cy = ptr->c2;
      double kappax = ptr->kappa1;
      double kappay = ptr->kappa2;
      T& psi1 = ptr->psi1;
      T& psi2 = ptr->psi2;

      psi1 = bx * psi1 + cx * (ey(i,j-1,k) - ey(i-1,j-1,k)) / dx;
      psi2 = by * psi2 + cy * (ex(i-1,j,k) - ex(i-1,j-1,k)) / dy;
      
      hz(i,j,k) -= dt / mu_inf * ((ey(i,j-1,k) - ey(i-1,j-1,k)) / dx / kappax -
			      (ex(i-1,j,k) - ex(i-1,j-1,k)) / dy / kappay +
			      psi1 - psi2);
>>>>>>> 24aeb8e5
    }

  protected:
    using CpmlMagnetic<T>::param;
  };
}

#undef ex
#undef ey
#undef ez
#undef hx
#undef hy
#undef hz

#endif /*PW_CPML_HH_*/<|MERGE_RESOLUTION|>--- conflicted
+++ resolved
@@ -1,16 +1,9 @@
 /* This implementation is based on the following article.
-<<<<<<< HEAD
- * S. Gedney, "Perfectly Matched Layer Absorbing Boundary Conditions,"
- * Computational Electrodynamics: The Finite-Difference Time-Domain Method,
- * Third Edition, A. Taflove and S.C. Hagness, Artech House Publishers,
- * 2005, pp. 273-328.
-=======
  *
  * S. Gedney, "Perfectly Matched Layer Absorbing Boundary Conditions,"
  * Computational Electrodynamics: The Finite-Difference Time-Domain Method,
  * A. Taflove and S.C. Hagness, 3rd eds., Artech House Publishers, 2005, 
  * pp. 273-328.
->>>>>>> 24aeb8e5
  */ 
 
 #ifndef PW_CPML_HH_
@@ -101,23 +94,6 @@
 	   const int* const idx, int idx_size,
 	   PwMaterialParam * const parameter)
     {
-<<<<<<< HEAD
-    }
-
-    T update(T * const ex, int ex_x_size, int ex_y_size, int ex_z_size,
-		const T * const hz, int hz_x_size, int hz_y_size, int hz_z_size,
-		const T * const hy, int hy_x_size, int hy_y_size, int hy_z_size,
-		double dy, double dz, double dt, double n, int i, int j, int k)
-    {
-      psi1 = b1 * psi1 + c1 * (hz(i+1,j+1,k) - hz(i+1,j,k)) / dy;
-      psi2 = b2 * psi2 + c2 * (hy(i+1,j,k+1) - hy(i+1,j,k)) / dz;
-
-      ex(i,j,k) += dt / eps * ((hz(i+1,j+1,k) - hz(i+1,j,k)) / dy / kappa1 -
-			       (hy(i+1,j,k+1) - hy(i+1,j,k)) / dz / kappa2 
-			       + psi1 - psi2);
-
-      return ex(i,j,k);
-=======
       int i = idx[0], j = idx[1], k = idx[2];
 
       CpmlElectricParam<T> *ptr;
@@ -138,7 +114,6 @@
       ex(i,j,k) += dt / eps_inf * ((hz(i+1,j+1,k) - hz(i+1,j,k)) / dy / kappay -
 			       (hy(i+1,j,k+1) - hy(i+1,j,k)) / dz / kappaz +
 			       psi1 - psi2);
->>>>>>> 24aeb8e5
     }
 
   protected:
@@ -156,23 +131,6 @@
 	   const int* const idx, int idx_size, 
 	   PwMaterialParam * const parameter)
     {
-<<<<<<< HEAD
-    }
-
-    T update(T * const ey, int ey_x_size, int ey_y_size, int ey_z_size,
-		const T * const hx, int hx_x_size, int hx_y_size, int hx_z_size,
-		const T * const hz, int hz_x_size, int hz_y_size, int hz_z_size,
-		double dz, double dx, double dt, double n, int i, int j, int k)
-    {
-      psi1 = b1 * psi1 + c1 * (hx(i,j+1,k+1) - hx(i,j+1,k)) / dz;
-      psi2 = b2 * psi2 + c2 * (hz(i+1,j+1,k) - hz(i,j+1,k)) / dx;
-
-      ey(i,j,k) += dt / eps * ((hx(i,j+1,k+1) - hx(i,j+1,k)) / dz / kappa1 - 
-			       (hz(i+1,j+1,k) - hz(i,j+1,k)) / dx / kappa2 
-			       + psi1 - psi2);
-
-      return ey(i,j,k);
-=======
       int i = idx[0], j = idx[1], k = idx[2];
 
       CpmlElectricParam<T> *ptr;
@@ -193,7 +151,6 @@
       ey(i,j,k) += dt / eps_inf * ((hx(i,j+1,k+1) - hx(i,j+1,k)) / dz / kappaz -
 			       (hz(i+1,j+1,k) - hz(i,j+1,k)) / dx / kappax +
 			       psi1 - psi2);
->>>>>>> 24aeb8e5
     }
 
   protected:
@@ -211,23 +168,6 @@
 	   const int* const idx, int idx_size, 
 	   PwMaterialParam * const parameter)
     {
-<<<<<<< HEAD
-    }
-
-    T update(T * const ez, int ez_x_size, int ez_y_size, int ez_z_size,
-		const T * const hy, int hy_x_size, int hy_y_size, int hy_z_size,
-		const T * const hx, int hx_x_size, int hx_y_size, int hx_z_size,
-		double dx, double dy, double dt, double n, int i, int j, int k)
-    {
-      psi1 = b1 * psi1 + c1 * (hy(i+1,j,k+1) - hy(i,j,k+1)) / dx;
-      psi2 = b2 * psi2 + c2 * (hx(i,j+1,k+1) - hx(i,j,k+1)) / dy;
-
-      ez(i,j,k) += dt / eps * ((hy(i+1,j,k+1) - hy(i,j,k+1)) / dx / kappa1 - 
-			       (hx(i,j+1,k+1) - hx(i,j,k+1)) / dy / kappa2 
-			       + psi1 - psi2);
-
-      return ez(i,j,k);
-=======
       int i = idx[0], j = idx[1], k = idx[2];
 
       CpmlElectricParam<T> *ptr;
@@ -248,7 +188,6 @@
       ez(i,j,k) += dt / eps_inf * ((hy(i+1,j,k+1) - hy(i,j,k+1)) / dx / kappax -
 			       (hx(i,j+1,k+1) - hx(i,j,k+1)) / dy / kappay +
 			       psi1 - psi2);
->>>>>>> 24aeb8e5
     }
 
   protected:
@@ -307,27 +246,6 @@
   template <typename T> class CpmlHx: public CpmlMagnetic<T>
   {
   public:
-<<<<<<< HEAD
-    CpmlHx(double mu, double by, double bz,
-	   double cy, double cz, double kappay, double kappaz):
-      CpmlMagnetic<T>(mu, by, bz, cy, cz, kappay, kappaz)
-    {
-    }
-
-    T update(T * const hx, int hx_x_size, int hx_y_size, int hx_z_size,
-		const T * const ez, int ez_x_size, int ez_y_size, int ez_z_size,
-		const T * const ey, int ey_x_size, int ey_y_size, int ey_z_size,
-		double dy, double dz, double dt, double n, int i, int j, int k)
-    {
-      psi1 = b1 * psi1 + c1 * (ez(i,j,k-1) - ez(i,j-1,k-1)) / dy;
-      psi2 = b2 * psi2 + c2 * (ey(i,j-1,k) - ey(i,j-1,k-1)) / dz;
-
-      hx(i,j,k) -= dt / mu
-	* ((ez(i,j,k-1) - ez(i,j-1,k-1)) / dy / kappa1 
-	   - (ey(i,j-1,k) - ey(i,j-1,k-1)) / dz / kappa2 + psi1 - psi2);
-
-      return hx(i,j,k);
-=======
     void 
     update(T * const hx, int hx_x_size, int hx_y_size, int hx_z_size,
 	   const T * const ez, int ez_x_size, int ez_y_size, int ez_z_size,
@@ -356,7 +274,6 @@
       hx(i,j,k) -= dt / mu_inf * ((ez(i,j,k-1) - ez(i,j-1,k-1)) / dy / kappay -
 			      (ey(i,j-1,k) - ey(i,j-1,k-1)) / dz / kappaz +
 			      psi1 - psi2);
->>>>>>> 24aeb8e5
     }
 
   protected:
@@ -366,27 +283,6 @@
   template <typename T> class CpmlHy: public CpmlMagnetic<T>
   {
   public:
-<<<<<<< HEAD
-    CpmlHy(double mu, double bz, double bx,
-	   double cz, double cx, double kappaz, double kappax):
-      CpmlMagnetic<T>(mu, bz, bx, cz, cx, kappaz, kappax)
-    {
-    }
-
-    T update(T * const hy, int hy_x_size, int hy_y_size, int hy_z_size,
-		const T * const ex, int ex_x_size, int ex_y_size, int ex_z_size,
-		const T * const ez, int ez_x_size, int ez_y_size, int ez_z_size,
-		double dz, double dx, double dt, double n, int i, int j, int k)
-    {
-      psi1 = b1 * psi1 + c1 * (ex(i-1,j,k) - ex(i-1,j,k-1)) / dz;
-      psi2 = b2 * psi2 + c2 * (ez(i,j,k-1) - ez(i-1,j,k-1)) / dx;
-
-      hy(i,j,k) -= dt / mu
-	* ((ex(i-1,j,k) - ex(i-1,j,k-1)) / dz / kappa1 
-	   - (ez(i,j,k-1) - ez(i-1,j,k-1)) / dx / kappa2 + psi1 - psi2);
-
-      return hy(i,j,k);
-=======
     void 
     update(T * const hy, int hy_x_size, int hy_y_size, int hy_z_size,
 	   const T * const ex, int ex_x_size, int ex_y_size, int ex_z_size,
@@ -415,7 +311,6 @@
       hy(i,j,k) -= dt / mu_inf * ((ex(i-1,j,k) - ex(i-1,j,k-1)) / dz / kappaz -
 			      (ez(i,j,k-1) - ez(i-1,j,k-1)) / dx / kappax +
 			      psi1 - psi2);
->>>>>>> 24aeb8e5
     }
 
   protected:
@@ -433,23 +328,6 @@
 	   const int* const idx, int idx_size, 
 	   PwMaterialParam * const parameter)
     {
-<<<<<<< HEAD
-    }
-
-    T update(T * const hz, int hz_x_size, int hz_y_size, int hz_z_size,
-		const T * const ey, int ey_x_size, int ey_y_size, int ey_z_size,
-		const T * const ex, int ex_x_size, int ex_y_size, int ex_z_size,
-		double dx, double dy, double dt, double n, int i, int j, int k)
-    {
-      psi1 = b1 * psi1 + c1 * (ey(i,j-1,k) - ey(i-1,j-1,k)) / dx;
-      psi2 = b2 * psi2 + c2 * (ex(i-1,j,k) - ex(i-1,j-1,k)) / dy;
-
-      hz(i,j,k) -= dt / mu
-	* ((ey(i,j-1,k) - ey(i-1,j-1,k)) / dx / kappa1 
-	   - (ex(i-1,j,k) - ex(i-1,j-1,k)) / dy / kappa2 + psi1 - psi2);
-
-      return hz(i,j,k);
-=======
       int i = idx[0], j = idx[1], k = idx[2];
 
       CpmlMagneticParam<T> *ptr;
@@ -470,7 +348,6 @@
       hz(i,j,k) -= dt / mu_inf * ((ey(i,j-1,k) - ey(i-1,j-1,k)) / dx / kappax -
 			      (ex(i-1,j,k) - ex(i-1,j-1,k)) / dy / kappay +
 			      psi1 - psi2);
->>>>>>> 24aeb8e5
     }
 
   protected:
