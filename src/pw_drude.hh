--- conflicted
+++ resolved
@@ -112,27 +112,6 @@
   template <typename T> class DrudeEx: public DrudeElectric<T>
   {
   public:
-<<<<<<< HEAD
-    DrudeEx(double epsilon,
-	    const double * const a, int a_i_size, int a_j_size,
-	    const double * const c, int c_size):
-      DrudeElectric<T>(epsilon, a, a_i_size, a_j_size, c, c_size)
-    {
-    }
-
-    T update(T * const ex, int ex_x_size, int ex_y_size, int ex_z_size,
-	     const T * const hz, int hz_x_size, int hz_y_size, int hz_z_size,
-	     const T * const hy, int hy_x_size, int hy_y_size, int hy_z_size,
-	     double dy, double dz, double dt, double n, int i, int j, int k)
-    {
-      T e_now = ex(i,j,k);
-      update_q(e_now);
-      ex(i,j,k) = (c[0] * ((hz(i+1,j+1,k) - hz(i+1,j,k)) / dy - 
-			   (hy(i+1,j,k+1) - hy(i+1,j,k)) / dz)
-		   + c[1] * dps_sum(static_cast<T>(0)) + c[2] * e_now);
-
-      return ex(i,j,k);
-=======
     void 
     update(T * const ex, int ex_x_size, int ex_y_size, int ex_z_size,
 	   const T * const hz, int hz_x_size, int hz_y_size, int hz_z_size,
@@ -152,7 +131,6 @@
       ex(i,j,k) = c[0] * ((hz(i+1,j+1,k) - hz(i+1,j,k)) / dy - 
 			  (hy(i+1,j,k+1) - hy(i+1,j,k)) / dz)
 	+ c[1] * dps_sum(static_cast<T>(0), ptr) + c[2] * e_now;
->>>>>>> 24aeb8e5
     }
 
   protected:
@@ -172,22 +150,6 @@
 	   const int* const idx, int idx_size, 
 	   PwMaterialParam * const parameter)
     {
-<<<<<<< HEAD
-    }
-
-    T update(T * const ey, int ey_x_size, int ey_y_size, int ey_z_size,
-	     const T * const hx, int hx_x_size, int hx_y_size, int hx_z_size,
-	     const T * const hz, int hz_x_size, int hz_y_size, int hz_z_size,
-	     double dz, double dx, double dt, double n, int i, int j, int k)
-    {
-      T e_now = ey(i,j,k);
-      update_q(e_now);
-      ey(i,j,k) = (c[0] * ((hx(i,j+1,k+1) - hx(i,j+1,k)) / dz - 
-			   (hz(i+1,j+1,k) - hz(i,j+1,k)) / dx)
-		   + c[1] * dps_sum(static_cast<T>(0)) + c[2] * e_now);
-
-      return ey(i,j,k);
-=======
       int i = idx[0], j = idx[1], k = idx[2];
 
       DrudeElectricParam<T> *ptr;
@@ -199,7 +161,6 @@
       ey(i,j,k) = c[0] * ((hx(i,j+1,k+1) - hx(i,j+1,k)) / dz - 
 			  (hz(i+1,j+1,k) - hz(i,j+1,k)) / dx)
 	+ c[1] * dps_sum(static_cast<T>(0), ptr) + c[2] * e_now;
->>>>>>> 24aeb8e5
     }
 
   protected:
@@ -211,27 +172,6 @@
   template <typename T> class DrudeEz: public DrudeElectric<T>
   {
   public:
-<<<<<<< HEAD
-    DrudeEz(double epsilon,
-	    const double * const a, int a_i_size, int a_j_size,
-	    const double * const c, int c_size):
-      DrudeElectric<T>(epsilon, a, a_i_size, a_j_size, c, c_size)
-    {
-    }
-
-    T update(T * const ez, int ez_x_size, int ez_y_size, int ez_z_size,
-	     const T * const hy, int hy_x_size, int hy_y_size, int hy_z_size,
-	     const T * const hx, int hx_x_size, int hx_y_size, int hx_z_size,
-	     double dx, double dy, double dt, double n, int i, int j, int k)
-    {
-      T e_now = ez(i,j,k);
-      update_q(e_now);
-      ez(i,j,k) = (c[0] * ((hy(i+1,j,k+1) - hy(i,j,k+1)) / dx - 
-			   (hx(i,j+1,k+1) - hx(i,j,k+1)) / dy)
-		   + c[1] * dps_sum(static_cast<T>(0)) + c[2] * e_now);
-
-      return ez(i,j,k);
-=======
     void 
     update(T * const ez, int ez_x_size, int ez_y_size, int ez_z_size,
 	   const T * const hy, int hy_x_size, int hy_y_size, int hy_z_size,
@@ -251,7 +191,6 @@
       ez(i,j,k) = c[0] * ((hy(i+1,j,k+1) - hy(i,j,k+1)) / dx - 
 			  (hx(i,j+1,k+1) - hx(i,j,k+1)) / dy)
 	+ c[1] * dps_sum(static_cast<T>(0), ptr) + c[2] * e_now;
->>>>>>> 24aeb8e5
     }
 
   protected:
