#!/usr/bin/env python
# -*- coding: utf-8 -*-

# System imports
from os import getcwd
from glob import glob
from distutils.core import setup, Extension

# Third-party modules - we depend on numpy for everything
import numpy

# Obtain the numpy include directory. This logic works across numpy versions.
try:
    numpy_include = numpy.get_include()
except AttributeError:
    numpy_include = numpy.get_numpy_include()

PACKAGE = 'gmes'
VERSION = open('VERSION').read().strip()
base = getcwd() + '/'

pw_src_lst = glob('src/pw_*.cc')
pw_src_lst.extend(glob('src/pw_*.i'))
pw_dep_lst = glob('src/pw_*.hh')

<<<<<<< HEAD
# _pw_material module
_pw_material = Extension(name = 'gmes._pw_material',
                         sources = pw_src_lst,
                         depends = pw_dep_lst,
                         include_dirs = [numpy_include],
                         swig_opts = ['-c++', '-outdir', 'gmes'],
                         extra_compile_args=['-O'])

# _constants module
_constants = Extension(name = 'gmes._constants',
                       sources = ['src/constants.i',
                                  'src/constants.cc'],
                       depends = ['src/constants.hh'],
                       include_dirs = [numpy_include],
                       swig_opts = ['-c++', '-outdir', 'gmes'],
                       extra_compile_args=[])
=======
# pw_material module
pw_material = Extension(name = 'gmes._pw_material',
                        sources = pw_src_lst,
                        depends = pw_dep_lst,
                        include_dirs = [numpy_include],
                        swig_opts = ['-c++', '-outdir', 'gmes'],
                        language = 'c++',
                        extra_compile_args=['-std=c++0x'])

# constant module
constant = Extension(name = 'gmes._constant',
                     sources = ['src/constant.i', 'src/constant.cc'],
                     depends = ['src/constant.hh'],
                     include_dirs = [numpy_include],
                     swig_opts = ['-c++', '-outdir', 'gmes'],
                     language = 'c++')
>>>>>>> 24aeb8e5

setup(name = PACKAGE,
      version = VERSION,
      description = "GIST Maxwell's Equations Solver",
      long_description = """
      GMES is a Python package to solve the Maxwell's equations
      using the explicit Finite-Difference Time-Domain method.""",
      author = 'Kyungwon Chun',
      author_email = 'kwchun@gist.ac.kr',
      maintainer = 'Kyungwon Chun',
      maintainer_email = 'kwchun@gist.ac.kr',
      url = 'http://sourceforge.net/projects/gmes',
      classifiers = [
        'Development Status :: 2 - Pre-Alpha',
        'User Interface :: Console/Terminal',
        'Intended Audience :: Science/Research',
        'License :: GNU General Public License (GPL)',
        'Operating System :: OS Portable (Source code to work with many OS platforms)',
        'Programming Language :: C++, Python',
        'Topic :: Physics, Simulations',
        'Translations: Korean'],
      license = 'http://www.gnu.org/licenses/gpl.html',
      packages = [PACKAGE],
      ext_modules = [pw_material, constant])<|MERGE_RESOLUTION|>--- conflicted
+++ resolved
@@ -23,24 +23,6 @@
 pw_src_lst.extend(glob('src/pw_*.i'))
 pw_dep_lst = glob('src/pw_*.hh')
 
-<<<<<<< HEAD
-# _pw_material module
-_pw_material = Extension(name = 'gmes._pw_material',
-                         sources = pw_src_lst,
-                         depends = pw_dep_lst,
-                         include_dirs = [numpy_include],
-                         swig_opts = ['-c++', '-outdir', 'gmes'],
-                         extra_compile_args=['-O'])
-
-# _constants module
-_constants = Extension(name = 'gmes._constants',
-                       sources = ['src/constants.i',
-                                  'src/constants.cc'],
-                       depends = ['src/constants.hh'],
-                       include_dirs = [numpy_include],
-                       swig_opts = ['-c++', '-outdir', 'gmes'],
-                       extra_compile_args=[])
-=======
 # pw_material module
 pw_material = Extension(name = 'gmes._pw_material',
                         sources = pw_src_lst,
@@ -57,7 +39,6 @@
                      include_dirs = [numpy_include],
                      swig_opts = ['-c++', '-outdir', 'gmes'],
                      language = 'c++')
->>>>>>> 24aeb8e5
 
 setup(name = PACKAGE,
       version = VERSION,
